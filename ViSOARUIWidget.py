--- conflicted
+++ resolved
@@ -1,1796 +1,1788 @@
-from VisoarSettings             import *
-from datetime import datetime
-from PyQt5.QtWebEngineWidgets         import QWebEngineView
-
-from OpenVisus                        import *
-from OpenVisus.gui                    import *
-
-from PyQt5.QtGui                      import QFont
-from PyQt5.QtCore                     import QUrl, Qt, QSize, QDir, QRect
-from PyQt5.QtWidgets                  import QApplication, QHBoxLayout, QLineEdit,QLabel, QLineEdit, QTextEdit, QGridLayout
-from PyQt5.QtWidgets                  import QMainWindow, QPushButton, QVBoxLayout,QSplashScreen,QProxyStyle, QStyle, QAbstractButton
-from PyQt5.QtWidgets                  import QWidget, QMessageBox, QGroupBox, QShortcut,QSizePolicy,QPlainTextEdit,QDialog, QFileDialog
-
-from PyQt5.QtWidgets                  import QTableWidget,QTableWidgetItem
-
-from editUserLibrary			    import *
-from VisoarStartTab			        import *
-from VisoarNewTab			        import *
-from VisoarNewTimeSeriesTab		    import *
-from VisoarLoadTab			        import *
-from VisoarStitchTab			    import *
-from VisoarAnalyzeTab			    import *
-from ViSOARUIWidget                 import *
-from ViSOARQuickNDVI                import *
-from slampy.sync_gui                import VisoarMoveDataWidget
-from slampy.slam_2d                 import *
-from slampy.slam_2d_gui             import *
-
-
-# commented
-# from slampy.slam_2d_gui     import *
-
-
-from slam2dWidget 				import *
-from gmail_visoar				import *
-
-class MyViewerWidget(QWidget):
-    def __init__(self, parent):
-        #super().__init__()
-        super(QWidget, self).__init__(parent)
-        self.parent = parent
-        self.setStyleSheet(LOOK_AND_FEEL)
-        self.viewer = MyViewer()
-        self.toolbar = QHBoxLayout()
-        self.sublayout = QVBoxLayout()
-
-        self.comboBoxATab = QComboBox(self)
-        self.comboBoxATab.addItem("R G B")
-        self.comboBoxATab.addItem("R G NIR")
-        self.comboBoxATab.addItem("NIR G B (agrocam)")
-        self.comboBoxATab.addItem("R NIR (Sentera NDVI)")
-        self.comboBoxATab.addItem("RedEdge NIR (Sentera NDRE)")
-        self.comboBoxATab.setStyleSheet(MY_COMBOX)
-        self.comboBoxATab.currentIndexChanged.connect(self.inputModeChangedATab)
-        #self.comboBoxATab.setCurrentIndex(self.parent.tabNewStitching.comboBoxNewTab.currentIndex())
-        #print('combobox new tab: ' + str(self.parent.tabNewStitching.comboBoxNewTab.currentIndex()))
-        self.comboBoxATab.setToolTip('Sensor/Image mode for input images')
-        self.toolbar.addWidget(self.comboBoxATab)
-        #self.comboBoxATab.setGeometry(200, 150, 200, 50)
-        # self.comboBoxATab.setFixedSize(400, 100)
-        # self.comboBoxATab.setFixedWidth(400)
-        # self.comboBoxATab.setFixedHeight(100)
-        # self.comboBoxATab.setMinimumContentsLength(100)
-
-        width = self.comboBoxATab.minimumSizeHint().width()
-        self.comboBoxATab.setMinimumWidth(width)
-
-        #self.comboBoxATab.setSizePolicy(QSizePolicy.Preferred, self.comboBoxATab.sizePolicy().verticalPolicy())
-        #self.comboBoxATab.setSizePolicy(QSizePolicy.Preferred, QSizePolicy.Expanding)
-        #self.comboBoxATab.setSizeAdjustPolicy(QComboBox.AdjustToContents)
-
-        self.comboBoxATabScripts = QComboBox(self)
-        # self.buttons.comboBoxATabScripts.setToolTip('Sensor/Image mode for input images')
-        self.addScriptActionCombobox(self.comboBoxATabScripts)
-        self.toolbar.addWidget(self.comboBoxATabScripts)
-
-        self.openMyMapWidget = createPushButton("", lambda: self.addMyMapWidgetWindow(self.viewer))
-
-        self.openLayersWindowBtn = createPushButton("",
-                                                            lambda: self.openLayersWindow())
-        self.openLayersWindowBtn.setIcon(QIcon('icons/LayersGreen.png'))
-        fixButtonsLookFeel(self.openLayersWindowBtn)
-        self.openLayersWindowBtn.setToolTip('View Layers controls')
-        self.toolbar.addWidget(self.openLayersWindowBtn, alignment=Qt.AlignRight)
-
-        self.toolbar.addStretch(10)
-
-        self.openMyMapWidget.setIcon(QIcon('icons/palette.png'))
-        fixButtonsLookFeel(self.openMyMapWidget)
-        self.openMyMapWidget.setToolTip('Allows changing of color map used for NDVI/TGI scripts')
-        self.toolbar.addWidget(self.openMyMapWidget, alignment=Qt.AlignRight)
-        #self.toolbar.addStretch(10)
-
-        self.resetViewBtn = createPushButton("", lambda: self.resetView())
-        self.resetViewBtn.setToolTip('Reset Viewpoint to see full mosaic')
-        self.resetViewBtn.setIcon(QIcon('icons/resetView.png'))
-        fixButtonsLookFeel(self.resetViewBtn)
-        #self.resetView.setStyleSheet(WHITE_PUSH_BUTTON)
-        self.toolbar.addWidget(self.resetViewBtn, alignment=Qt.AlignRight)
-
-        self.sublayout.addLayout(self.toolbar)
-
-        self.myinit()
-        self.sublayout.addWidget(self.viewer_subwin)
-        self.setLayout(self.sublayout)
-
-    # def hide(self):
-    #     self.viewer_subwin.hide()
-    #     self.openMyMapWidget.hide()
-    #     self.comboBoxATab.hide()
-    #     self.comboBoxATabScripts.hide()
-    #
-    # def show(self):
-    #     self.viewer_subwin.show()
-    #     self.openMyMapWidget.show()
-    #     self.comboBoxATab.show()
-    #     self.comboBoxATabScripts.show()
-
-    def resetView(self):
-        db = self.viewer.getDataset()
-        if len(self.parent.visoarLayerList) > 0:
-            for alayer in self.parent.visoarLayerList:
-                # for all layers not google should do a union of all boxes
-                if alayer.name != 'google' and db.getChild(alayer.name):
-                    db2 = self.viewer2.getDataset()
-                    # try:
-                    #     if db:
-                    #         db.setEnableAnnotations(False)
-                    #     if db2:
-                    #         db2.setEnableAnnotations(False)
-                    # except:
-                    #     print('Could not shut off annotations in ResetView')
-                    box = db.getChild(alayer.name).getDatasetBounds().toAxisAlignedBox()
-                    self.viewer.getGLCamera().guessPosition(box)
-                    self.viewer2.getGLCamera().guessPosition(box)
-                    return
-
-        elif db.getChild("visus"):
-            #db2 = self.viewer2.getDataset()
-            # Causes a crash
-            # db.setEnableAnnotations(False)
-            # if (db2):
-            #     db2.setEnableAnnotations(False)
-            box = db.getChild("visus").getDatasetBounds().toAxisAlignedBox()
-            self.viewer.getGLCamera().guessPosition(box)
-            #self.viewer2.getGLCamera().guessPosition(box)
-        else:
-            self.viewer.guessGLCameraPosition()
-            #self.viewer2.guessGLCameraPosition()
-
-    def openLayersWindow(self):
-        v = VisoarLayerView(self.parent, self.parent.visoarLayerList, self.viewer)
-        v.show()
-        v.raise_()
-        v.activateWindow()
-
-    def addMyMapWidgetWindow(self, viewer):
-        if "NDVI" in self.comboBoxATab.currentText():
-            MODE = "NDVI"
-        else:
-            MODE = "RGB"
-        print('NOTE TO AMY: its more complicated than this.. need to fix')
-
-        v = ViSOARGradientMapViewWidget(self,viewer,MODE)
-        v.show()
-        v.raise_()
-        v.activateWindow()
-
-    def runThisScript(self, script, viewer):
-        fieldname = "output=ArrayUtils.interleave(ArrayUtils.split(voronoi())[0:3])"
-        viewer.setFieldName(fieldname)
-        viewer.setScriptingCode(script)
-
-    def myinit(self):
-        self.viewer.setMinimal()
-        self.cam = self.viewer.getGLCamera()
-
-        # disable smoothing
-        if isinstance(self.cam, GLOrthoCamera): self.cam.toggleDefaultSmooth()
-        self.viewer_subwin = sip.wrapinstance(FromCppQtWidget(self.viewer.c_ptr()), QtWidgets.QMainWindow)
-
-    def addScriptActionCombobox(self, cbox):
-
-        for item in self.parent.scriptNames:
-            cbox.addItem(item)
-        cbox.setToolTip('Filter data')
-        cbox.setStyleSheet(MY_COMBOX)
-        cbox.currentIndexChanged.connect(partial(self.loadScript, cbox))
-
-    def loadScript(self, cbox):
-        print('FUNCTION  Load Script...')
-        scriptName = cbox.currentText()
-        print(scriptName)
-        if scriptName == "Original":
-            print('\tShow Original')
-            self.viewer.setScriptingCode(
-                """
-                output=input
-                """.strip())
-            # cbox.setText('output = input')
-            return
-        # self.app_dir = os.getcwd()
-
-        if self.comboBoxATab.currentText() == 'R NIR (Sentera NDVI)':
-            scriptName = 'NDVI_Sentera'
-        elif self.comboBoxATab.currentText() == 'RedEdge NIR (Sentera NDRE)':
-            scriptName = 'NDRE_Sentera'
-        else:
-            scriptName = cbox.currentText()
-        script = getTextFromScript(os.path.join(self.parent.app_dir, 'scripts', scriptName + '.py'))
-        print('\tGot script content is: ')
-        print(script)
-        if script:
-            fieldname = "output=ArrayUtils.interleave(ArrayUtils.split(voronoi())[0:3])"
-            print("Running script ")
-
-            # self.viewer.setFieldName(fieldname)
-            # self.viewer.setScriptingCode(script)
-            self.viewer.setFieldName(fieldname)
-            self.viewer.setScriptingCode(script)
-
-    def inputModeChangedATab(self):
-        self.parent.inputMode = self.comboBoxATab.currentText()
-
-        if (self.parent.inputMode == "R G B"):
-            self.parent.setEnabledCombobxItem(self.comboBoxATabScripts, 'NDVI', False)
-            self.parent.setEnabledCombobxItem(self.comboBoxATabScripts, 'NDVI_Agrocam', False)
-            self.parent.setEnabledCombobxItem(self.comboBoxATabScripts, 'NDVI_Threshold', False)
-            self.parent.setEnabledCombobxItem(self.comboBoxATabScripts, 'TGI', True)
-            self.parent.setEnabledCombobxItem(self.comboBoxATabScripts, 'TGI_Threshold', True)
-            self.parent.setEnabledCombobxItem(self.comboBoxATabScripts, 'TGI_normalized', True)
-        elif (self.parent.inputMode == "R NIR (Sentera NDVI)"):
-            self.parent.setEnabledCombobxItem(self.comboBoxATabScripts, 'NDVI', True)
-            self.parent.setEnabledCombobxItem(self.comboBoxATabScripts, 'NDVI_Agrocam', True)
-            self.parent.setEnabledCombobxItem(self.comboBoxATabScripts, 'NDVI_Threshold', True)
-            self.parent.setEnabledCombobxItem(self.comboBoxATabScripts, 'TGI', False)
-            self.parent.setEnabledCombobxItem(self.comboBoxATabScripts, 'TGI_Threshold', False)
-            self.parent.setEnabledCombobxItem(self.comboBoxATabScripts, 'TGI_normalized', False)
-        elif (self.parent.inputMode == "RedEdge NIR (Sentera NDRE)"):
-            self.parent.setEnabledCombobxItem(self.comboBoxATabScripts, 'NDVI', True)
-            self.parent.setEnabledCombobxItem(self.comboBoxATabScripts, 'NDVI_Agrocam', True)
-            self.parent.setEnabledCombobxItem(self.comboBoxATabScripts, 'NDVI_Threshold', True)
-            self.parent.setEnabledCombobxItem(self.comboBoxATabScripts, 'TGI', False)
-            self.parent.setEnabledCombobxItem(self.comboBoxATabScripts, 'TGI_Threshold', False)
-            self.parent.setEnabledCombobxItem(self.comboBoxATabScripts, 'TGI_normalized', False)
-        elif (self.parent.inputMode == "R G NIR"):
-            self.parent.setEnabledCombobxItem(self.comboBoxATabScripts, 'NDVI', True)
-            self.parent.setEnabledCombobxItem(self.comboBoxATabScripts, 'NDVI_Agrocam', True)
-            self.parent.setEnabledCombobxItem(self.comboBoxATabScripts, 'NDVI_Threshold', True)
-            self.parent.setEnabledCombobxItem(self.comboBoxATabScripts, 'TGI', False)
-            self.parent.setEnabledCombobxItem(self.comboBoxATabScripts, 'TGI_Threshold', False)
-            self.parent.setEnabledCombobxItem(self.comboBoxATabScripts, 'TGI_normalized', False)
-
-        #self.parent.inputModeChanged()
-
-
-class MyViewer(Viewer):
-    # constructor
-    def __init__(self, name="", url=""):
-        super(MyViewer, self).__init__()
-        super(MyViewer, self).setMinimal()
-
-        prefs = ViewerPreferences()
-        prefs.panels = ""
-        self.setPreferences(prefs)
-        self.name = name
-        self.setBackgroundColor( Color(0, 0, 0, 255))
-        if url:
-            self.open(url)
-        self.on_camera_change = None
-
-    # glCameraChangeEvent
-    def glCameraChangeEvent(self):
-        super(MyViewer, self).glCameraChangeEvent()
-        if self.on_camera_change:
-            self.on_camera_change()
-
-class ViSOARUIWidget(QWidget):
-    def __init__(self, parent):
-        super(QWidget, self).__init__(parent)
-        #self.layout = QVBoxLayout(self)
-
-        self.DEBUG = True
-        self.BATCH_MODE = False
-
-        self.layout = QVBoxLayout(self)
-        self.app_dir = os.getcwd()
-
-        self.USER_TAB_UI = False
-        self.visoarLayerList = []
-        self.START_TAB = 0
-        self.NEW_STITCH_TAB = 1
-        self.NEW_TIME_SERIES_TAB = 2
-        self.LOAD_TAB = 3
-        self.STITCHING_VIEW_TAB = 4
-        self.ANALYTICS_TAB = 5
-        self.ASKSENSOR_TAB = 6
-        self.ASKSOURCE_TAB = 7
-        self.ASKNAME_TAB = 8
-        self.ASKDEST_TAB = 9
-        self.ASKSOURCERGBNDVI_TAB = 10
-        self.MOVE_DATA_TAB = 11
-        self.QUICK_NDVI_TAB = 12
-        self.LOG_TAB = 13
-
-        self.copySourceBool = False
-        self.SHOW_GOGGLE_MAP = False
-        self.ANNOTATIONS_MODE = False
-        self.isWINDOWS = (sys.platform.startswith("win") or
-                          (sys.platform == 'cli' and os.name == 'nt'))
-
-        self.inputMode = "R G B"
-        self.projectInfo = VisoarProject()
-        self.userFileHistory = os.path.join(os.getcwd(), 'userFileHistory.xml')
-        self.generate_bbox = False
-        self.color_matching = False
-        self.blending_exp = "output=voronoi()"
-        self.ADD_VIEWER = True  # Flag for removing viewers for testing
-        self.USER_TAB_UI = False
-
-        self.scriptNames = MASTER_SCRIPT_LIST
-        self.LINK_CAMERAS = True
-        self.DEBUG = True
-        self.copySourceBool = False
-
-        self.generate_bbox = False
-        self.color_matching = False
-        self.blending_exp = "output=voronoi()"
-
-
-        self.dir_of_rgb_source = "/Volumes/ViSUSAg/DirOfDirs"
-        self.dir_of_nir_source = ""
-        self.dir_of_result = "/Volumes/ViSUSAg/OutputOfDirOfDirs"
-
-        self.loadWidgetDict = {}
-        self.loadLabelsWidgetDict = {}
-        self.DEBUG = True
-        self.ADD_VIEWER = True  # Flag for removing viewers for testing
-
-        if os.path.exists(self.userFileHistory):
-            print('All app settings will be saved to: ' + self.userFileHistory)
-        else:
-            f = open(self.userFileHistory, "wt")
-            today = datetime.now()
-            todayFormated = today.strftime("%Y%m%d_%H%M%S")
-            f.write('<data>\n' +
-                    '\t<project>\n' +
-                    '\t\t<projName>TestData</projName>\n' +
-                    '\t\t<projDir>./data/TestData</projDir>\n' +
-                    '\t\t<srcDir>./data/TestData</srcDir>\n' +
-                    '\t\t<createdAt>' + todayFormated + '</createdAt>\n' +
-                    '\t\t<updatedAt>' + todayFormated + '</updatedAt>\n' +
-                    '\t</project>\n' +
-                    '</data>\n')
-            f.close()
-
-        if self.ADD_VIEWER:
-            self.viewerW = MyViewerWidget(self)
-            self.viewerW2 = MyViewerWidget(self)
-            self.viewer = self.viewerW.viewer  # MyViewer()
-            self.viewer2 = self.viewerW2.viewer  # MyViewer()
-
-            # self.viewer.hide()
-            self.viewer.setMinimal()
-            self.viewer2.setMinimal()
-
-            self.cam1 = self.viewer.getGLCamera()
-            self.cam2 = self.viewer2.getGLCamera()
-
-            # disable smoothing
-            if isinstance(self.cam1, GLOrthoCamera): self.cam1.toggleDefaultSmooth()
-            if isinstance(self.cam2, GLOrthoCamera): self.cam2.toggleDefaultSmooth()
-
-            self.viewer.on_camera_change = lambda: self.onCameraChange12()
-            self.viewer2.on_camera_change = lambda: self.onCameraChange21()
-            # self.viewer_subwin = sip.wrapinstance(FromCppQtWidget(self.viewer.c_ptr()), QtWidgets.QMainWindow)
-            # self.viewer_subwin2 = sip.wrapinstance(FromCppQtWidget(self.viewer2.c_ptr()), QtWidgets.QMainWindow)
-            self.viewer_subwin = self.viewerW.viewer_subwin
-            self.viewer_subwin2 = self.viewerW2.viewer_subwin
-
-        else:
-            self.viewer_subwin = QWidget(self)
-
-        self.pythonScriptingWindow = PythonScriptWindow(self)
-        self.pythonScriptingWindow.resize(600, 640)
-        self.logo = QPushButton('', self)
-        self.logo.setStyleSheet(NOBACKGROUND_PUSH_BUTTON)
-        ##-- self.logo.setStyleSheet("QPushButton {border-style: outset; border-width: 0px;color:#ffffff}");
-        self.logo.setIcon(QIcon(os.path.join(self.app_dir, 'icons', 'visoar_logo.png')))
-        self.logo.setIconSize(QSize(480, 214))
-        self.logo.setText('')
-
-        self.openfilenameLabelS = QLabel()
-        self.openfilenameLabelS.resize(480, 40)
-        self.openfilenameLabelS.setStyleSheet(
-            "min-height:30; min-width:180; padding:0px; background-color: #ffffff; color: rgb(0, 0, 0);  border: 0px")
-
-        self.openfilenameLabel = QLabel()
-        self.openfilenameLabel.resize(480, 40)
-        self.openfilenameLabel.setStyleSheet(
-            "min-height:30; min-width:180; padding:0px; background-color: #ffffff; color: rgb(0, 0, 0);  border: 0px")
-        self.openfilenameLabel.setTextInteractionFlags(Qt.TextSelectableByMouse)
-
-        if self.ADD_VIEWER:
-
-            self.slam_widget = Slam2DWidgetForVisoar()
-<<<<<<< HEAD
-            # self.slam_widget.setStyleSheet(LOOK_AND_FEEL)
-            # self.slam_widget.progress_bar.bar.setStyleSheet(PROGRESSBAR_LOOK_AND_FEEL)
-            # self.slam_widget.progress_bar.bar.setMinimumWidth(300)
-            # self.slam_widget.setStyleSheet(LOOK_AND_FEEL)
-=======
->>>>>>> 4e61c0eb
-            self.slam = Slam2D()
-            self.slam.enable_svg = False
-
-            #self.slam_widget.slam = self.slam
-
-
-        self.visoarUserLibraryData = VisoarUserLibraryData(self.userFileHistory)
-
-        self.tabAskSensor = VisoarAskSensor(self)
-        self.tabAskSource = VisoarAskSource(self)
-        self.tabAskSourceRGBNDVI = VisoarAskSourceRGBNDVI(self)
-        self.tabAskName = VisoarAskName(self)
-        self.tabAskDest = VisoarAskDest(self)
-
-        self.tabStart = VisoarStartTabWidget(self)  # QWidget()
-        self.tabNewStitching = VisoarNewTabWidget(self)  # QWidget()
-        self.tabNewTimeSeries = VisoarNewTimeSeriesTabWidget(self)  # QWidget()
-        self.tabLoad = VisoarLoadTabWidget(self)  # QWidget()
-
-        #self.tabBatchProcess = VisoarBatchProcessWidget(self)  # QWidget()
-        self.tabMoveDataFromCards = VisoarMoveDataWidget(self)  # QWidget()
-        self.tabQuickNDVI = VisoarQuickNDVIWidget(self)  # QWidget()
-
-        if self.ADD_VIEWER:
-            self.tabStitcher = VisoarStitchTabWidget(self)  # QWidget()
-            self.tabViewer = VisoarAnalyzeTabWidget(self)  # QWidget()
-
-
-        self.logTab = QTextEdit()
-        self.logTab.setLineWrapMode(QTextEdit.NoWrap)
-        self.logTab = QTextEdit(self, readOnly=True)
-        self.logTab.ensureCursorVisible()
-        self.logTab.setLineWrapColumnOrWidth(500)
-        self.logTab.setLineWrapMode(QTextEdit.FixedPixelWidth)
-        self.logTab.setFixedWidth(400)
-        self.logTab.setFixedHeight(150)
-        self.logTab.move(30, 100)
-
-        # self.ASKSENSOR_TAB = 0
-        # self.ASKSOURCE_TAB = 1
-        # self.ASKSOURCERGBNDVI_TAB = 2
-        # self.ASKDEST_TAB = 3
-        # self.LOG_TAB = 4
-        # self.LOAD_TAB = 5
-        # self.ANALYTICS_TAB = 6
-        # self.START_TAB = 7
-
-        self.leftlist = QListWidget()
-        self.leftlist.insertItem(self.START_TAB, 'Start')
-        self.leftlist.insertItem(self.NEW_STITCH_TAB, 'One Screen New')
-        self.leftlist.insertItem(self.NEW_TIME_SERIES_TAB, 'Create Time Series')
-        self.leftlist.insertItem(self.LOAD_TAB, 'Load Dataset')
-        self.leftlist.insertItem(self.STITCHING_VIEW_TAB, 'Stich Moasic')
-        self.leftlist.insertItem(self.ANALYTICS_TAB, 'Viewer')
-        self.leftlist.insertItem(self.ASKSENSOR_TAB, 'Sensor')
-        self.leftlist.insertItem(self.ASKSOURCE_TAB, 'Image Directory')
-        self.leftlist.insertItem(self.ASKNAME_TAB, 'Project Name')
-        self.leftlist.insertItem(self.ASKDEST_TAB, 'Save Directory')
-        self.leftlist.insertItem(self.ASKSOURCERGBNDVI_TAB, 'RGB and NDVI Image Directory')
-        self.leftlist.insertItem(self.MOVE_DATA_TAB, 'Move Data from Drone Cards')
-        self.leftlist.insertItem(self.QUICK_NDVI_TAB, 'Quick NDVI of images')
-        self.leftlist.currentRowChanged.connect(self.display)
-
-        # use stack
-        self.tabs = QStackedWidget()
-        self.tabs.addWidget(self.tabStart)
-        self.tabs.addWidget(self.tabNewStitching)
-        self.tabs.addWidget(self.tabNewTimeSeries)
-        self.tabs.addWidget(self.tabLoad)
-        self.tabs.addWidget(self.tabStitcher)
-        self.tabs.addWidget(self.tabViewer)
-        self.tabs.addWidget(self.tabAskSensor)
-        self.tabs.addWidget(self.tabAskSource)
-        self.tabs.addWidget(self.tabAskName)
-        self.tabs.addWidget(self.tabAskDest)
-        self.tabs.addWidget(self.tabAskSourceRGBNDVI)
-        self.tabs.addWidget(self.tabMoveDataFromCards)
-        self.tabs.addWidget(self.tabQuickNDVI)
-        self.tabs.addWidget(self.logTab)
-
-        self.tabs.setCurrentIndex(0)
-
-        self.layout.addWidget(self.tabs)
-        # _stdout = sys.stdout
-        # _stderr = sys.stderr
-        print('Amy add logging...')
-        #logger = Logger(terminal=sys.stdout, filename="~visusslam.log", qt_callback=self.printLog)
-        # sys.stdout = logger
-        # sys.stderr = logger
-
-        if self.DEBUG:
-            print('ViSOARTabWidget init finished')
-
-    def display(self, i):
-        self.tabs.setCurrentIndex(i)
-
-    def next(self, s):
-        #implement next button on stacked view, s = current tab, need to move to what comes next
-        if s=='goToLoadData':
-            print('LoadData')
-            self.tabs.setCurrentIndex(self.LOAD_TAB)
-        elif s=='goToTimeSeries':
-            print('TimeSeries')
-            self.tabs.setCurrentIndex(self.NEW_TIME_SERIES_TAB )
-        elif s=='AfterAskSensor':
-            print('AfterAskSensor')
-            if self.tabAskSensor.comboBoxNewTab.currentText() == 'Agrocam':
-                self.tabs.setCurrentIndex(self.ASKSOURCERGBNDVI_TAB)
-            else:
-                self.tabs.setCurrentIndex(self.ASKSOURCE_TAB)
-            if self.BATCH_MODE:
-                self.tabAskSource.curDir2.setText(self.dir_of_rgb_source)
-                self.tabAskDest.destNametextbox.setText(self.dir_of_result)
-        elif s == 'AfterAskSource':
-            if self.BATCH_MODE:
-                self.dir_of_rgb_source = self.tabAskSource.curDir2.text()
-                if self.tabAskSensor.comboBoxNewTab.currentText() == 'Agrocam':
-                    self.dir_of_nir_source = self.tabAskSource.curDir2.text()
-                    print('AfterAskSource')
-                    if (not self.dir_of_rgb_source.strip()) or (not self.dir_of_nir_source):
-                        errorStr = 'Please Provide both RGB and NDVI directories or go back home and use a different sensor type\n'
-                        self.tabAskSource.createErrorLabel.setText(errorStr)
-                    else:
-                        tempName = ''  # os.path.basename(os.path.normpath(self.dir_of_rgb_source.strip()))
-                        # self.tabAskName.projNametextbox.setText(tempName)
-                        self.projectInfo.projName = tempName
-                        self.tabAskDest.destNametextbox.setText('')
-                        self.tabs.setCurrentIndex(self.ASKDEST_TAB)
-                else:
-                    print('AfterAskSource')
-                    if not self.dir_of_rgb_source.strip():
-                        errorStr = 'Please Provide a directory of directories of images \n'
-                        self.tabAskSource.createErrorLabel.setText(errorStr)
-                    else:
-                        tempName = ''  # os.path.basename(os.path.normpath(self.dir_of_rgb_source.strip()))
-                        # self.tabAskName.projNametextbox.setText(tempName)
-                        self.projectInfo.projName = tempName
-                        self.tabAskDest.destNametextbox.setText('')
-                        self.tabs.setCurrentIndex(self.ASKDEST_TAB)
-            else:
-                if self.tabAskSensor.comboBoxNewTab.currentText() == 'Agrocam':
-                    print('AfterAskSource')
-                    if not self.projectInfo.srcDir.strip() or not self.projectInfo.srcDirNDVI.strip():
-                        errorStr = 'Please Provide both RGB and NDVI directories or go back home and use a different sensor type\n'
-                        self.tabAskSource.createErrorLabel.setText(errorStr)
-                    else:
-                        tempName = datetime.now().strftime("%Y%m%d-%H%M%S_")+os.path.basename(os.path.normpath(self.projectInfo.srcDir))
-                        self.tabAskName.projNametextbox.setText(tempName)
-                        self.projectInfo.projName = tempName
-                        self.tabAskDest.destNametextbox.setText(self.projectInfo.srcDir.strip())
-                        self.projectInfo.projDir = self.projectInfo.srcDir.strip()
-                        self.projectInfo.projDirNDVI = self.projectInfo.srcDirNDVI.strip()
-                        self.projectInfo.cache_dir = os.path.join(self.projectInfo.projDir, 'VisusSlamFiles')
-                        self.tabs.setCurrentIndex(self.ASKNAME_TAB)
-                else:
-                    print('AfterAskSource')
-                    if not self.projectInfo.srcDir.strip():
-                        errorStr = 'Please Provide a directory of images or click on the load tab to load a dataset you\'ve already stitched\n'
-                        self.tabAskSource.createErrorLabel.setText(errorStr)
-                    else:
-                        tempName = datetime.now().strftime("%Y%m%d-%H%M%S_")+os.path.basename(os.path.normpath(self.projectInfo.srcDir))
-                        self.tabAskName.projNametextbox.setText(tempName)
-                        self.projectInfo.projName = tempName
-                        self.tabAskDest.destNametextbox.setText(self.projectInfo.srcDir.strip())
-                        self.projectInfo.projDir = self.projectInfo.srcDir.strip()
-                        self.projectInfo.cache_dir = os.path.join(self.projectInfo.projDir, 'VisusSlamFiles')
-                        self.tabs.setCurrentIndex(self.ASKNAME_TAB)
-
-        elif s == 'AfterAskName':
-            v = self.setProjName()
-            if v:
-                self.tabs.setCurrentIndex(self.ASKDEST_TAB)
-            print('AfterAskName')
-            #self.tabAskName.projNametextbox.setText('')
-
-        elif s == 'AfterAskDest':
-            if self.BATCH_MODE:
-                self.tabs.setCurrentIndex(self.LOG_TAB)
-                self.update()
-
-                if self.tabAskSensor.comboBoxNewTab.currentText() == 'Agrocam':
-                    self.dir_of_result = self.destNametextbox
-                    # self.projectInfo.projDir = self.projectInfo.srcDir
-                    # self.projectInfo.projDirNDVI = self.projectInfo.srcDirNDVI
-
-                self.startProcessing()
-            else:
-                if self.tabAskSensor.comboBoxNewTab.currentText() == 'Agrocam':
-                    self.saveDir = self.projectInfo.projDir
-                    #self.projectInfo.projDir = self.projectInfo.srcDir
-                    #self.projectInfo.projDirNDVI = self.projectInfo.srcDirNDVI
-
-
-                    if (not self.saveDir == self.projectInfo.srcDir) and (not  self.saveDir == self.projectInfo.srcDirNDVI):
-                        if (self.projectInfo.projDir != self.projectInfo.srcDir):
-                            if not (os.path.basename(self.projectInfo.projDir) == self.projectInfo.projName):
-                                self.projectInfo.projDir = os.path.join(self.projectInfo.projDir, self.projectInfo.projName)
-
-                            if not os.path.exists(self.projectInfo.projDir):
-                                os.makedirs(self.projectInfo.projDir)
-
-                        self.visoarUserLibraryData.createProject(self.projectInfo.projName,
-                                                                 self.projectInfo.projDir,
-                                                                 self.projectInfo.srcDir,
-                                                                 self.projectInfo.projDirNDVI,
-                                                                 self.projectInfo.srcDirNDVI)
-                        self.changeViewStitching()
-                        print("Note to self, taking out slam default changes")
-                        #self.slam_widget.setDefaults(generate_bbox=self.generate_bbox,
-                        #                             color_matching=self.color_matching, blending_exp=self.blending_exp)
-                        self.tabs.setCurrentIndex(self.STITCHING_VIEW_TAB)
-                        self.startViSUSSLAM()
-                    else:
-                        errorStr = 'Please Provide a unique directory for the destination, different from RGB or NDVI source directories  \n'
-                        self.tabAskDest.createErrorLabel.setText(errorStr)
-                        return
-                elif not self.projectInfo.projDir.strip():
-                    print(self.projectInfo.projDir)
-                    errorStr = 'Please Provide a directory  \n'
-                    #print('Fix me...')
-                    self.tabAskDest.createErrorLabel.setText(errorStr)
-                    return
-                else:
-                    if (self.projectInfo.projDir != self.projectInfo.srcDir):
-                        if not (os.path.basename(self.projectInfo.projDir) == self.projectInfo.projName):
-                            self.projectInfo.projDir = os.path.join(self.projectInfo.projDir, self.projectInfo.projName)
-
-                        if not os.path.exists(  self.projectInfo.projDir ):
-                            os.makedirs(self.projectInfo.projDir )
-
-                    self.visoarUserLibraryData.createProject(self.projectInfo.projName,
-                                                             self.projectInfo.projDir,
-                                                             self.projectInfo.srcDir,
-                                                             self.projectInfo.projDirNDVI,
-                                                             self.projectInfo.srcDirNDVI)
-                    #self.enableViewStitching()
-                    self.changeViewStitching()
-                    #AAG Slam removal
-                    #self.slam_widget.setDefaults(generate_bbox=self.generate_bbox,
-                    #                                    color_matching=self.color_matching, blending_exp=self.blending_exp)
-                    self.tabs.setCurrentIndex(self.STITCHING_VIEW_TAB)
-                    self.startViSUSSLAM()
-
-                print('end of AfterAskDest')
-                #self.tabAskDest.destNametextbox.setText('')
-                #self.tabAskName.projNametextbox.setText('')
-                #self.tabAskSource.curDir2.setText('')
-
-        elif s == 'AfterStitching':
-            self.tabs.setCurrentIndex(self.ANALYTICS_TAB)
-        else:
-            print(s)
-
-    def startProcessing(self):
-
-        for aSrcPath in os.listdir(self.dir_of_rgb_source):
-            self.projectInfo.srcDir = os.path.join(self.dir_of_rgb_source, aSrcPath)
-            if os.path.isdir(self.projectInfo.srcDir):
-                print(self.projectInfo.srcDir)
-                self.projectInfo.projDir = self.projectInfo.srcDir
-                self.projectInfo.projName = os.path.basename(os.path.normpath(self.projectInfo.srcDir))
-                # self.projectInfo.projDirNDVI =
-                # self.projectInfo.srcDirNDVI =
-
-                self.projectInfo.cache_dir = os.path.join(self.projectInfo.projDir, 'VisusSlamFiles')
-                if not os.path.exists(self.projectInfo.cache_dir):
-                    os.makedirs(self.projectInfo.cache_dir)
-                if not os.path.exists(os.path.join(self.projectInfo.cache_dir, 'visus.midx')):
-                    self.setAndRunSlam(self.projectInfo.srcDir, cache_dir=self.projectInfo.cache_dir)
-
-                    self.visoarUserLibraryData.createProject(self.projectInfo.projName,
-                                                             self.projectInfo.projDir,
-                                                             self.projectInfo.srcDir,
-                                                             self.projectInfo.projDirNDVI,
-                                                             self.projectInfo.srcDirNDVI)
-                else:
-                    print(self.projectInfo.cache_dir + ' MIDX already exists..')
-
-        # Load Load screen and enable viewer
-        self.tabViewer.buttons.comboBoxATab.setCurrentIndex(self.tabAskSensor.comboBoxNewTab.currentIndex())
-        import time
-        time.sleep(3)
-
-        self.tabs.setCurrentIndex(self.LOAD_TAB)
-        self.update()
-
-    def setAndRunSlam(self, image_dir, cache_dir=None, telemetry=None, plane=None, calibration=None,
-                      physic_box=None):
-        self.slam.setImageDirectory(image_dir = image_dir,  cache_dir= cache_dir, telemetry=telemetry, plane=plane, calibration=calibration, physic_box=physic_box)
-        retSlamSetup = self.slam_widget.run(self.slam)
-        retSlamRan = self.slam_widget.slam.run()
-        self.logTab.clear()
-        #self.setUpRClone()
-        #These run functions above should return values of success.. but they don't
-        return True, True
-
-    def createRGBNDVI_MIDX(self):
-        # This function assumes that slam has been run on teh RGB and NDVI directories, resulting in two MIDX files
-        # Now we combine these together in one MIDX file
-        self.projectInfo.cache_dir = os.path.join(self.projectInfo.projDir, 'VisusSlamFiles')
-        self.listOfMidxFiles = []
-        self.listOfMidxFiles.append(os.path.join(self.projectInfo.srcDir, 'VisusSlamFiles', 'visus.midx'))
-        self.listOfMidxFiles.append(os.path.join(self.projectInfo.srcDirNDVI, 'VisusSlamFiles','visus.midx'))
-        #self.saveDir = self.projectInfo.projDir
-        #    def createTimeSeries(self):
-        if len(self.listOfMidxFiles) > 1 and self.saveDir:
-
-            # create file
-            # visus.midx
-            dataset = ET.Element('dataset',
-                                 {'name': 'visus',
-                                  'typename': 'IdxMultipleDataset'
-                                  })
-
-            field = ET.SubElement(dataset, 'field',
-                                  {'name': 'voronoi',
-                                   })
-            code = ET.SubElement(field, 'code').text = 'output=voronoi()'
-
-            googlemidx = ET.SubElement(dataset, 'dataset',
-                                       {'name': 'google',
-                                        'typename': 'GoogleMapsDataset',
-                                        'tiles': 'http://mt1.google.com/vt/lyrs=s',
-                                        'physic_box': '0.0 1.0 0.0 1.0'})
-            i = 0
-            for midx in self.listOfMidxFiles:
-                i = i + 1
-                dir, namestr, ext = getNameFromMIDX(midx)
-                amidx = ET.SubElement(dataset, 'dataset',
-                                      {'name': namestr,
-                                       'url': midx,
-                                       })
-
-            # Add entry in load page
-            #self.projectInfo.projName = self.buttons.projNametextbox.text()
-
-            # make dir Name
-            if not os.path.exists(os.path.join(self.saveDir, self.projectInfo.projName)):
-                os.makedirs(os.path.join(self.saveDir, self.projectInfo.projName))
-            # make dir VisusSlamFiles
-            if not os.path.exists(os.path.join(self.saveDir, self.projectInfo.projName, 'VisusSlamFiles')):
-                os.makedirs(os.path.join(self.saveDir, self.projectInfo.projName, 'VisusSlamFiles'))
-
-            pretty_print_xml_given_root(ET.ElementTree(dataset).getroot(),os.path.join(self.saveDir, self.projectInfo.projName, 'VisusSlamFiles', 'visus.midx'))
-            # ET.ElementTree(dataset).write(
-            #     os.path.join(self.saveDir, self.projectInfo.projName, 'VisusSlamFiles', 'visus.midx'))
-
-            self.projectInfo.projDir = os.path.join(self.saveDir, self.projectInfo.projName)
-            # self.visoarUserLibraryData.createProject(self.projectInfo.projName,
-            #                                                 self.projectInfo.projDir,
-            #                                                 self.projectInfo.projDir,
-            #                                                 self.projectInfo.projDirNDVI,
-            #                                                 self.projectInfo.srcDirNDVI,
-            #
-            #                                                 )
-
-            # open analytics
-            self.goToAnalyticsTab()
-
-    def setSensor(self, st):
-        self.inputMode = st
-
-    def setDestName(self):
-        self.projectInfo.projDir = str(
-            QFileDialog.getExistingDirectory(self, "Select Directory containing Images"))
-        self.tabAskDest.destNametextbox.setText(dir)
-        self.tabAskDest.buttons.create_project.show()
-        self.update()
-
-        if self.DEBUG:
-            print('Images Added')
-
-    def checkNameOriginal(self, name):
-        return self.visoarUserLibraryData.isUniqueName(name)
-
-    def setProjName(self):
-        self.projectInfo.projName = self.tabAskName.projNametextbox.text()
-        checkName = self.checkNameOriginal(self.projectInfo.projName)
-
-        if  (not self.projectInfo.projName.strip() == "") and checkName:
-            self.tabAskName.buttons.nextBtn.show()
-            return True
-        else:
-            errorStr = 'Please provide a unique name for your project'
-            self.tabAskName.createErrorLabel.setText(errorStr)
-            return False
-        self.update()
-
-    def addImages(self):
-        if self.BATCH_MODE:
-            # if self.DEBUG:
-            print('DEBUG: will create Project')
-            self.dir_of_rgb_source = str(
-                QFileDialog.getExistingDirectory(self, "Select Directory containing Images"))
-            # self.projectInfo.projDir = self.projectInfo.srcDir
-            print(self.dir_of_rgb_source)
-            self.tabAskSource.curDir2.setText(self.dir_of_rgb_source)
-            self.tabAskSource.buttonAddImagesSource.setStyleSheet(WHITE_PUSH_BUTTON)
-            self.tabAskSource.buttonAddImagesSource.setText('Edit Directory')
-            self.tabAskSource.buttons.nextBtn.show()
-            self.update()
-        else:
-            # if self.DEBUG:
-            print('DEBUG: will create Project')
-            self.projectInfo.srcDir = str(
-                QFileDialog.getExistingDirectory(self, "Select Directory containing Images"))
-            #self.projectInfo.projDir = self.projectInfo.srcDir
-            print(self.projectInfo.srcDir)
-            self.tabAskSource.curDir2.setText(self.projectInfo.srcDir)
-            self.tabAskSource.buttonAddImagesSource.setStyleSheet(WHITE_PUSH_BUTTON)
-            self.tabAskSource.buttonAddImagesSource.setText('Edit Directory')
-            self.tabAskSource.buttons.nextBtn.show()
-            self.update()
-            # if ((not (self.parent.projectInfo.projDir.strip() == "")) and (not (self.parent.projectInfo.projName.strip() == ""))):
-            #     self.parent.tabs.setTabEnabled(2, True)
-            #     # self.tabs.setTabEnabled(3,True)
-            #     self.parent.tabs.setCurrentIndex(2)
-            #     if self.DEBUG:
-            #         print('DEBUG: will create Project')
-            #     #self.createProject()
-            # else:
-            errorStr = ''
-
-    # @pyqtSlot()
-    def onChange(self, i):  # changed!
-        if i == self.STITCHING_VIEW_TAB:
-            if not self.projectInfo.projDir:
-                print('Project Directory is null')
-                mb, ybtn, nbtn, abtn, cbtn = self.getLoadDataFirst(' ')
-                ret = mb.exec()
-                if mb.clickedButton() == abtn:
-                    print('press action')
-                    self.tabs.setCurrentIndex(self.LOAD_TAB)
-                elif mb.clickedButton() == ybtn:
-                    print('press yes')
-                    self.tabs.setCurrentIndex(self.NEW_STITCH_TAB)
-                elif mb.clickedButton() ==nbtn:
-                    print('press no')
-                    self.tabs.setCurrentIndex(self.NEW_TIME_SERIES_TAB)
-                else:
-                    print('press else')
-                    self.tabs.setCurrentIndex(self.START_TAB)
-            elif self.projectInfo.doesProjectHaveLayers( ):
-                print('Project has layers...')
-                mb, ybtn, nbtn,abtn,cbtn = self.getLoadDataFirst('Datasets with multiple MIDX can not be stitched.\n')
-
-                ret = mb.exec()
-                if mb.clickedButton() == abtn:
-                    print('press action')
-                    self.tabs.setCurrentIndex(self.LOAD_TAB)
-                elif mb.clickedButton() == ybtn:
-                    print('press yes')
-                    self.tabs.setCurrentIndex(self.NEW_STITCH_TAB)
-                elif mb.clickedButton() == nbtn:
-                    print('press no')
-                    self.tabs.setCurrentIndex(self.NEW_TIME_SERIES_TAB)
-                elif mb.clickedButton() == cbtn:
-                    print('press no')
-                    self.tabs.setCurrentIndex(self.START_TAB)
-                else:
-                    print('press else')
-                    self.tabs.setCurrentIndex(self.START_TAB)
-            else:
-                print('Switching to Stitching')
-                #load stitching tab
-                self.tabs.setCurrentIndex(self.STITCHING_VIEW_TAB)
-                if not self.USER_TAB_UI:
-                    self.startViSUSSLAM()
-        elif i == self.LOAD_TAB:
-            self.tabLoad.LoadFromFile()
-        else:
-
-            print('')
-
-    def getLoadDataFirst(self, plusStr):
-        mb = QMessageBox()
-        mb.setStyleSheet(LOOK_AND_FEEL)
-        mb.setWindowTitle("Please Load Data First")
-        mb.setText(plusStr+ "You Must load data first\n \tDo want to create a new data set, create a time series, or load an MIDX file?")
-        ybtn = mb.addButton('Stitch New', QMessageBox.ApplyRole)
-        nbtn = mb.addButton('Create Time Series', QMessageBox.RejectRole)
-        abtn = mb.addButton('Load MIDX', QMessageBox.NoRole)
-        cbtn = mb.addButton('Cancel', QMessageBox.YesRole)
-
-        # fixButtonsLookFeelGreen(ybtn)
-        # fixButtonsLookFeelGreen(nbtn)
-        # fixButtonsLookFeelGreen(abtn)
-        # fixButtonsLookFeelGreen(cbtn)
-        return mb, ybtn, nbtn,abtn,cbtn
-    # //////////////////////////////////////////////////////////////////////////////
-
-    def goToAnalyticsTab(self):
-        self.openfilenameLabel.setText("Viewing: " + self.projectInfo.projDir + "/" + self.projectInfo.projName)
-        self.addScriptActionCombobox(self.tabViewer.buttons.comboBoxATabScripts)
-        # self.visusGoogleWebAuth = VisusGoogleWebAutho()
-        self.tabViewer.buttons.comboBoxATab.setCurrentIndex(self.tabNewStitching.comboBoxNewTab.currentIndex())
-        print('---->Loading midx from: ' + self.projectInfo.projDir)
-        try:
-            ret = self.tabLoad.loadMIDX()#self.projectInfo.projDir, self.projectInfo.projName, self.projectInfo.srcDir)
-
-            self.changeViewAnalytics()
-            #self.tabs.setCurrentIndex(self.ANALYTICS_TAB)
-        except IOError as e:
-            print("I/O error({0}): {1}".format(e.errno, e.strerror))
-        except ValueError:
-            print("Could not convert data to an integer.")
-        except AttributeError as error:
-            print('AttributError: ' + error + sys.exc_info()[0])
-            raise
-        except:
-            print("Unexpected error:", sys.exc_info()[0])
-            raise
-        if self.DEBUG:
-            print('goToAnalyticsTab finished')
-
-    def printLog(self, text):
-        self.slam_widget.printLog(text)
-        if self.DEBUG:
-            print('printLog finished')
-
-    def mySetTabStyle(self):
-        self.tabs.setStyleSheet(TAB_LOOK)
-        if self.DEBUG:
-            print('mySetTabStyle finished')
-
-    def resetView(self):
-        db = self.viewer.getDataset()
-        if len(self.visoarLayerList) > 0:
-            for alayer in self.visoarLayerList:
-                #for all layers not google should do a union of all boxes
-                if alayer.name!= 'google' and db.getChild(alayer.name):
-                    db2 = self.viewer2.getDataset()
-                    # try:
-                    #     if db:
-                    #         db.setEnableAnnotations(False)
-                    #     if db2:
-                    #         db2.setEnableAnnotations(False)
-                    # except:
-                    #     print('Could not shut off annotations in ResetView')
-                    box = db.getChild(alayer.name).getDatasetBounds().toAxisAlignedBox()
-                    self.viewer.getGLCamera().guessPosition(box)
-                    self.viewer2.getGLCamera().guessPosition(box)
-                    return
-
-        elif  db.getChild("visus"):
-            db2 = self.viewer2.getDataset()
-            #Causes a crash
-            #db.setEnableAnnotations(False)
-            # if (db2):
-            #     db2.setEnableAnnotations(False)
-            box = db.getChild("visus").getDatasetBounds().toAxisAlignedBox()
-            self.viewer.getGLCamera().guessPosition(box)
-            self.viewer2.getGLCamera().guessPosition(box)
-        else:
-            self.viewer.guessGLCameraPosition()
-            self.viewer2.guessGLCameraPosition()
-
-    def oneView(self):
-        print('TBI')
-        #self.viewer_subwin.hide()
-        self.viewerW.hide()
-        self.update()
-        #self.viewer.setGLCamera(self.viewer2.getGLCamera())
-
-    def sidebySideView(self):
-        print('TBI')
-        #self.viewer_subwin.show()
-        self.viewerW.show()
-        self.update()
-        #self.viewer.setGLCamera(self.viewer2.getGLCamera())
-
-    def saveScreenshot(self, withDate=True):
-        if withDate:
-            now = datetime.now()
-            date_time = now.strftime("_%Y%m%d_%H%M%S")
-        else:
-            date_time = ''
-        path = os.path.join(self.projectInfo.cache_dir, 'ViSOARIDX')
-        if not os.path.exists(path):
-            os.makedirs(path)
-        # os.makedirs(path, exist_ok=True)
-        # path.parent.mkdir(parents=True, exist_ok=True)
-        #if withDate:
-        fileName = os.path.join(self.projectInfo.cache_dir, 'ViSOARIDX', self.projectInfo.projName + date_time + '.png')
-        #else :
-        #    fileName = os.path.join(self.projectInfo.cache_dir, "ViSOARIDX", "Thumbnail.png")
-
-        self.viewer2.takeSnapshot(True, fileName)
-        #if self.DEBUG:
-        print('saveScreenshot finished: '+fileName)
-        popUP('Snapshot Saved', 'Saved Snapshot to: \n' + fileName)
-
-    def mailScreenshot(self, withDate=True):
-        if withDate:
-            now = datetime.now()
-            date_time = now.strftime("_%Y%m%d_%H%M%S")
-        else:
-            date_time = ''
-
-        # self.cache_dir = self.projDir+'/VisusSlamFiles'
-        path = os.path.join(self.projectInfo.cache_dir, 'ViSOARIDX')
-        if not os.path.exists(path):
-            os.makedirs(path)
-        # os.makedirs(path, exist_ok=True)
-        # path.parent.mkdir(parents=True, exist_ok=True)
-        # self.viewer.takeSnapshot(True,  self.cache_dir+ '/'+self.projName+'IDX/'+self.projName+date_time+'.png')
-        self.viewer2.takeSnapshot(True, os.path.join(self.projectInfo.cache_dir, 'ViSOARIDX', self.projectInfo.projName + date_time + '.png'))
-
-        if self.DEBUG:
-            print('saveScreenshot finished')
-        # popUP( 'Snapshot Saved', 'Saved Snapshot to: \n' + self.cache_dir+ '/'+self.projName+'IDX/'+self.projName+date_time+'.png')
-        imgWPath = os.path.join(self.projectInfo.cache_dir, 'ViSOARIDX', self.projectInfo.projName + date_time + '.png')
-        print(imgWPath)
-        self.myVisoarImageMailer = VisoarImageMailer(imgWPath, self.projectInfo.projName, self)
-        self.myVisoarImageMailer.launch()
-
-    def saveToCloud(self, withDate=True):
-        self.setUpRClone()
-
-    def mailBug(self, withDate=True):
-        if withDate:
-            now = datetime.now()
-            date_time = now.strftime("_%Y%m%d_%H%M%S")
-        else:
-            date_time = ''
-
-        # self.cache_dir = self.projDir+'/VisusSlamFiles'
-        path = os.path.join(self.projectInfo.cache_dir, 'ViSOARIDX')
-        if not os.path.exists(path):
-            os.makedirs(path)
-        # os.makedirs(path, exist_ok=True)
-        # path.parent.mkdir(parents=True, exist_ok=True)
-        # self.viewer.takeSnapshot(True,  self.cache_dir+ '/'+self.projName+'IDX/'+self.projName+date_time+'.png')
-        self.viewer2.takeSnapshot(True, os.path.join(self.projectInfo.cache_dir, 'ViSOARIDX',
-                                                    self.projectInfo.projName + date_time + '.png'))
-
-        if self.DEBUG:
-            print('saveScreenshot finished')
-        # popUP( 'Snapshot Saved', 'Saved Snapshot to: \n' + self.cache_dir+ '/'+self.projName+'IDX/'+self.projName+date_time+'.png')
-        imgWPath = os.path.join(self.projectInfo.cache_dir, 'ViSOARIDX', self.projectInfo.projName + date_time + '.png')
-        print(imgWPath)
-        self.myVisoarImageMailer = VisoarImageMailer(imgWPath, self.projectInfo.projName, self, True)
-        self.myVisoarImageMailer.launch()
-
-    def convertMIDXtoIDXFile(self):
-
-        self.cache_dir = os.path.join(self.projectInfo.projDir, 'VisusSlamFiles')
-        path = os.path.join(self.cache_dir, 'ViSOARIDX')
-        pathAndName = os.path.join(path,self.projectInfo.projName)
-        if not os.path.exists(path):
-            os.makedirs(path)
-        buttonReply = QMessageBox.question(self, 'Saving', "It will take about 10 minutes to save out the idx file. Do you wish to continue?",
-                                           QMessageBox.Yes | QMessageBox.No, QMessageBox.No)
-
-        if self.isWINDOWS:
-            cmd = 'python -m OpenVisus midx-to-idx --midx ' + os.path.join(self.cache_dir, 'visus.midx') + ' --idx ' + os.path.join(self.cache_dir, 'ViSOARIDX', 'visus.idx')
-        else :
-            cmd = '/Users/amygooch/.pyenv/shims/python -m OpenVisus midx-to-idx --midx ' + os.path.join(self.cache_dir,
-                                                                  'visus.midx') + ' --idx ' + os.path.join(self.cache_dir, 'ViSOARIDX',  'visus.idx')
-        if self.isWINDOWS:
-            cmd2 = "cd {0} && C:\\tools\zip.exe -9 -r -X {1}.zip  visus  visus.idx  {2}.json ".format(path,
-                                                                                                      self.projectInfo.projName,
-                                                                                                      self.projectInfo.projName)
-        else:
-            cmd2 = "cd {0} && zip -9 -r -X {1}.zip  visus  visus.idx  {2}.json ".format(path, self.projectInfo.projName,self.projectInfo.projName)
-
-        if buttonReply == QMessageBox.Yes:
-            print(cmd)
-            # #./visus.command midx-to-idx /Users/amygooch/GIT/SCI/DATA/Weston/Front_60_12.9.19/VisusSlamFiles/visus.midx Front60_12_9_19.id
-            # os.system('python -m OpenVisus convert midx-to-idx '+ self.projDir + '/VisusSlamFiles/visus.midx '+ self.projDir+'.idx')
-            try:
-                os.system(cmd)
-                print('convertMIDXtoIDXFile finished')
-            except:
-                print('Failed to issue command:\n\t {0}'.format(cmd))
-            #print('Amy check this pathandName for binary')
-                                                                                       #
-
-            try:
-                os.system(cmd2)
-                print(cmd2)
-                print('ziped idx files finished')
-            except:
-                print('Failed to issue command:\n\t {0}'.format(cmd2))
-
-            popUP('Save IDX',
-                  'Saved IDX file for use on the server: \n' + os.path.join(self.cache_dir, 'ViSOARIDX',
-                                                                             'visus.idx'))
-            return os.path.join(self.cache_dir, 'ViSOARIDX',  'visus.idx')
-
-        #elif buttonReply == QMessageBox.No:
-            #Write cmd to File
-
-        else:
-            return ''
-
-    def setEnabledCombobxItem(self, cbox, itemName, enabled):
-        itemNumber = self.scriptNames.index(itemName)
-        cbox.model().item(itemNumber).setEnabled(enabled)
-
-    def inputModeChanged(self):
-        print(self.inputMode)
-
-        # self.buttons.show_threshold_TGI.setEnabled(True)
-        # self.buttons.show_threshold_TGI.setStyleSheet(GREEN_PUSH_BUTTON)
-        # self.buttons.show_threshold_NDVI.setEnabled(True)
-        # self.buttons.show_threshold_NDVI.setStyleSheet(GREEN_PUSH_BUTTON)
-        # self.buttons.show_count.setEnabled(True)
-        # self.buttons.show_count.setStyleSheet(GREEN_PUSH_BUTTON)
-        #
-        #
-        # if (self.inputMode == "R G B"):
-        # 	self.buttons.show_ndvi.setEnabled(False)
-        # 	self.buttons.show_ndvi.setStyleSheet(DISABLED_PUSH_BUTTON)
-        # 	self.buttons.show_tgi.setEnabled(True)
-        # 	self.buttons.show_tgi.setStyleSheet(GREEN_PUSH_BUTTON)
-        # 	self.buttons.show_rgb.setEnabled(True)
-        # 	self.buttons.show_rgb.setStyleSheet(GREEN_PUSH_BUTTON)
-        # if (self.inputMode == "R G NIR"):
-        # 	self.buttons.show_ndvi.setEnabled(True)
-        # 	self.buttons.show_ndvi.setStyleSheet(GREEN_PUSH_BUTTON)
-        # 	self.buttons.show_tgi.setEnabled(False)
-        # 	self.buttons.show_tgi.setStyleSheet(DISABLED_PUSH_BUTTON)
-        # 	self.buttons.show_rgb.setEnabled(True)
-        # 	self.buttons.show_rgb.setStyleSheet(GREEN_PUSH_BUTTON)
-        if self.DEBUG:
-            print('inputModeChanged finished')
-
-    # def addQuitButton(self ):
-    # 	quitButton=createPushButton("Quit",
-    # 			lambda: self.quitApp())
-    # 	#myWidget.addWidget(quitButton)
-    # 	#ic = QIcon('icons/quit.png')
-    # 	#quitButton.setIcon(ic)
-    # 	#self.fixButtonsLookFeel(quitButton)
-    # 	quitButton.setStyleSheet(WHITE_PUSH_BUTTON)
-    # 	return quitButton
-    #
-    # def quitApp(self):
-    # 	reply = QMessageBox.question(
-    # 		self, "Message",
-    # 		"Are you sure you want to quit? ",
-    # 		QMessageBox.Close | QMessageBox.Cancel,
-    # 		QMessageBox.Cancel)
-    #
-    # 	if reply == QMessageBox.Close:
-    # 		#app.quit()
-    # 		self.close()
-    # 	else:
-    # 		pass
-
-    def keyPressEvent(self, event):
-        """Close application from escape key.
-
-        results in QMessageBox dialog from closeEvent, good but how/why?
-        """
-        if event.key() == Qt.Key_Escape:
-            self.close()
-
-    # If user changes the tab (from New to Load), then refresh to have new project
-    def onTabChange(self):
-        self.tabLoad.refreshLoadTab()
-        if self.DEBUG:
-            print('onTabChange finished')
-
-    def getDirectoryLocation(self):
-        self.projectInfo.projDir = str(QFileDialog.getExistingDirectory(self, "Select Directory"))
-        self.curDir2.setText(self.projectInfo.projDir)
-        if not self.projNametextbox.text():
-            tempName = os.path.basename(os.path.normpath(self.projectInfo.projDir))
-            self.projNametextbox.setText(tempName)
-        if self.DEBUG:
-            print('getDirectoryLocation finished')
-
-    def addScriptActionCombobox(self, cbox):
-
-        for item in self.scriptNames:
-            cbox.addItem(item)
-        cbox.setToolTip('Filter data')
-        cbox.setStyleSheet(MY_COMBOX)
-        cbox.currentIndexChanged.connect(partial(self.loadScript, cbox))
-
-    def loadScript(self, cbox):
-        print('FUNCTION  Load Script...')
-        scriptName = cbox.currentText()
-        print(scriptName)
-        if scriptName == "Original":
-            print('\tShow Original')
-            self.tabViewer.showRGB()
-            # cbox.setText('output = input')
-            return
-        #self.app_dir = os.getcwd()
-
-        if self.tabViewer.buttons.comboBoxATab.currentText() == 'R NIR (Sentera NDVI)':
-            scriptName = 'NDVI_Sentera'
-        elif self.tabViewer.buttons.comboBoxATab.currentText() == 'RedEdge NIR (Sentera NDRE)':
-            scriptName = 'NDRE_Sentera'
-        else:
-            scriptName = cbox.currentText()
-        script = getTextFromScript(os.path.join(self.app_dir, 'scripts', scriptName + '.py'))
-        print('\tGot script content is: ')
-        print(script)
-        if script:
-            fieldname = "output=ArrayUtils.interleave(ArrayUtils.split(voronoi())[0:3])"
-            print("Running script ")
-
-            #self.viewer.setFieldName(fieldname)
-            #self.viewer.setScriptingCode(script)
-            self.viewer2.setFieldName(fieldname)
-            self.viewer2.setScriptingCode(script)
-
-            if self.DEBUG:
-                print('run script finished')
-
-    def onCameraChange12(self):
-        #self.cam1 = self.viewer.getGLCamera()
-        #self.cam2 = self.viewer2.getGLCamera()
-        self.onCameraChange( self.cam1, self.cam2)
-
-    def onCameraChange21(self):
-        #self.cam1 = self.viewer.getGLCamera()
-        #self.cam2 = self.viewer2.getGLCamera()
-        self.onCameraChange(  self.cam2, self.cam1)
-    # onCameraChange
-    def onCameraChange(self, cam1, cam2):
-        if self.LINK_CAMERAS:
-            if cam1 == None:
-                print('onCameraChange: error: cam 1 is none')
-                return
-            if cam2 == None:
-                print('onCameraChange: error: cam 2 is none')
-                return
-            # avoid rehentrant calls
-            if hasattr(self, "changing_camera") and self.changing_camera:
-                return
-
-            self.changing_camera = True
-
-            # 3d
-            if isinstance(cam1, GLLookAtCamera):
-                pos1, center1, vup1 = [cam1.getPos(), cam1.getCenter(), cam1.getVup()]
-                pos2, center2, vup2 = [cam2.getPos(), cam2.getCenter(), cam2.getVup()]
-                cam2.beginTransaction()
-                cam2.setLookAt(pos1, center1, vup1)
-                # todo... projection?
-                cam2.endTransaction()
-            # 3d
-            else:
-                pos1, cen1, vup1, proj1 = cam1.getPos(), cam1.getCenter(), cam1.getVup(), cam1.getOrthoParams()
-                pos2, cen2, vup2, proj2 = cam2.getPos(), cam2.getCenter(), cam2.getVup(), cam2.getOrthoParams()
-                # print("pos",pos1.toString(),"cen",cen1.toString(),"vup",vup1.toString(),"proj",proj1.toString())
-                # print("pos",pos2.toString(),"cen",cen2.toString(),"vup",vup2.toString(),"proj",proj2.toString())
-                cam2.beginTransaction()
-                cam2.setLookAt(pos1, cen1, vup1)
-                cam2.setOrthoParams(proj1)
-                cam2.endTransaction()
-
-            self.changing_camera = False
-    # destroy
-    def destroy(self):
-        self.viewer = None
-        self.viewer2 = None
-
-    def setUpCams(self):
-        self.cam1 = self.viewer.getGLCamera()
-        self.cam2 = self.viewer2.getGLCamera()
-        if isinstance(self.cam1, GLOrthoCamera): self.cam1.toggleDefaultSmooth()
-        if isinstance(self.cam2, GLOrthoCamera): self.cam2.toggleDefaultSmooth()
-
-    def openMIDX(self):
-        self.projectInfo.cache_dir = os.path.join(self.projectInfo.projDir, 'VisusSlamFiles')
-        if self.projectInfo.doesProjectHaveLayers( ) and self.USER_TAB_UI:
-            self.tabs.setTabEnabled(self.STITCHING_VIEW_TAB, False)
-        elif self.USER_TAB_UI:
-            self.tabs.setTabEnabled(self.STITCHING_VIEW_TAB, True)
-        self.openfilenameLabel.setText(self.projectInfo.cache_dir)
-        self.openfilenameLabelS.setText(self.projectInfo.cache_dir)
-        googlefile = os.path.join(self.projectInfo.cache_dir,  'google.midx')
-        self.midxfilename = os.path.join(self.projectInfo.cache_dir, 'visus.midx')
-        if self.SHOW_GOGGLE_MAP and os.path.exists(googlefile):
-            self.midxfilename = os.path.join(self.projectInfo.cache_dir,   'google.midx')
-            self.turnOnShowGoogleMap()
-        else:
-            self.midxfilename = os.path.join(self.projectInfo.cache_dir, 'visus.midx')
-            self.shutOffSHowGoogleMap()
-
-        if self.projectInfo.projDirNDVI and (self.projectInfo.projDirNDVI != "" or self.tabAskSensor.comboBoxNewTab.currentText() == 'Agrocam'):
-            if self.SHOW_GOGGLE_MAP and os.path.exists(googlefile):
-                rgbfilename = os.path.join(self.projectInfo.projDir, 'VisusSlamFiles','google.midx')
-                ndvifilename = os.path.join(self.projectInfo.projDirNDVI, 'VisusSlamFiles','google.midx')
-            else:
-                rgbfilename = os.path.join(self.projectInfo.projDir, 'VisusSlamFiles', 'visus.midx')
-                ndvifilename = os.path.join(self.projectInfo.projDirNDVI, 'VisusSlamFiles', 'visus.midx')
-
-            ret1 = self.viewer.open(rgbfilename)
-            ret2 = self.viewer2.open(ndvifilename)
-        else:
-            ret1 = self.viewer.open(self.midxfilename)
-            ret2 = self.viewer2.open(self.midxfilename)
-        self.setUpCams()
-        self.resetView()
-        return ret1, ret2
-
-    def shutOffSHowGoogleMap(self):
-        self.SHOW_GOGGLE_MAP = False
-        print('AMy, may have to fix this toggle')
-        #self.tabViewer.buttons.toggleGoogleMapBtn.setIcon(QIcon('icons/GoogleMapGray.png'))
-        #self.tabViewer.buttons.toggleGoogleMapBtn.setChecked(False)
-        self.update()
-
-    def turnOnShowGoogleMap(self):
-        self.SHOW_GOGGLE_MAP = True
-        print('AMy, may have to fix this toggle')
-        #self.tabViewer.buttons.toggleGoogleMapBtn.setChecked(True)
-        #self.tabViewer.buttons.toggleGoogleMapBtn.setIcon(QIcon('icons/GoogleMapGreen.png'))
-        self.update()
-
-    # def doesProjectHaveLayers(self, projDir):
-    #     #ignoring google, does this project have layers
-    #     if  not os.path.exists(os.path.join(projDir, 'VisusSlamFiles', 'visus.midx')):
-    #         #popUP('File not found', 'Could not find file: \n' + os.path.join(os.path.join(projDir, 'VisusSlamFiles', 'visus.midx')+ '\nThis error is due to errors in the userFileHistory.xml not matching the content on disk.'))
-    #         #This error is due to errors in the userhistory not matching the content on disk
-    #         return False
-    #     tree = ET.parse(os.path.join(projDir, 'VisusSlamFiles', 'visus.midx'))
-    #     wrapperdataset = tree.getroot()
-    #     count = 0
-    #     for visusfile in wrapperdataset.iterfind('dataset'):
-    #         if visusfile.attrib['name'] == 'google':
-    #             print('found google')
-    #         else:
-    #             count = count + 1
-    #     if count > 1:
-    #         return True
-    #     else:
-    #         return False
-
-   #      self.START_TAB = 0
-   #      self.NEW_STITCH_TAB = 1
-   #      self.NEW_TIME_SERIES_TAB = 2
-   #      self.LOAD_TAB = 3
-   #      self.STITCHING_VIEW_TAB = 4
-   #      self.ANALYTICS_TAB = 5
-
-    def changeViewHome(self):
-
-        self.tabAskDest.destNametextbox.setText('')
-        self.tabAskDest.createErrorLabel.setText('')
-        self.tabAskName.projNametextbox.setText('')
-        self.tabAskName.createErrorLabel.setText('')
-        self.tabAskSource.curDir2.setText('')
-        self.tabAskSource.buttonAddImagesSource.setText('Choose Directory')
-        self.tabAskSource.buttonAddImagesSource.setStyleSheet(GREEN_PUSH_BUTTON)
-        self.tabAskDest.destNewDir.setText('Choose Directory')
-        self.tabAskDest.destNewDir.setStyleSheet(GREEN_PUSH_BUTTON)
-        self.tabNewStitching.buttonAddImagesTab.setText('Choose Directory')
-        self.tabNewStitching.buttonAddImagesTab.setStyleSheet(GREEN_PUSH_BUTTON)
-
-        self.tabs.setCurrentIndex(self.START_TAB)
-        self.update()
-
-    def enableViewHome(self,enabledView = True):
-        if (self.USER_TAB_UI):
-            self.tabs.setTabEnabled(self.START_TAB, enabledView)
-
-    def changeViewNewStitch(self):
-        if (self.USER_TAB_UI):
-            self.tabs.setCurrentIndex(self.NEW_STITCH_TAB)
-        else:
-            self.tabs.setCurrentIndex(self.ASKSENSOR_TAB)
-
-    def enableViewNewStitch(self,enabledView = True):
-        if (self.USER_TAB_UI):
-            self.tabs.setTabEnabled(self.NEW_STITCH_TAB, enabledView)
-
-    def changeViewMoveDataFromCards(self):
-        if (self.USER_TAB_UI):
-            self.tabs.setCurrentIndex(self.MOVE_DATA_TAB)
-        else:
-            self.tabs.setCurrentIndex(self.MOVE_DATA_TAB)
-
-    def enableViewMoveDataFromCards(self,enabledView = True):
-        if (self.USER_TAB_UI):
-            self.tabs.setTabEnabled(self.MOVE_DATA_TAB, enabledView)
-
-    def changeViewBatchProcess(self):
-        self.BATCH_MODE = True
-        if (self.USER_TAB_UI):
-            self.tabs.setCurrentIndex(self.ASKSENSOR_TAB)
-        else:
-            self.tabs.setCurrentIndex(self.ASKSENSOR_TAB)
-
-    def enableViewBatchProcess(self,enabledView = True):
-        self.BATCH_MODE = True
-        if (self.USER_TAB_UI):
-            self.tabs.setTabEnabled(self.ASKSENSOR_TAB, enabledView)
-
-    def isViewNewStitch(self):
-        if (self.tabs.currentIndex() == self.NEW_STITCH_TAB):
-            return True
-        else:
-            return False
-
-    def enableViewNewTimeSeries(self,enabledView = True):
-        if (self.USER_TAB_UI):
-            self.tabs.setTabEnabled(self.NEW_TIME_SERIES_TAB, enabledView)
-    def changeViewNewTimeSeries(self):
-        self.tabs.setCurrentIndex(self.NEW_TIME_SERIES_TAB)
-
-    def enableViewLoad(self,enabledView = True):
-        if (self.USER_TAB_UI):
-            self.tabs.setTabEnabled(self.LOAD_TAB, enabledView)
-
-    def changeViewLoad(self):
-        self.tabs.setCurrentIndex(self.LOAD_TAB)
-
-    def enablequickNDVIView(self, enabledView=True):
-        if (self.USER_TAB_UI):
-            self.tabs.setTabEnabled(self.QUICK_NDVI_TAB, enabledView)
-
-    def changequickNDVIView(self):
-        self.tabs.setCurrentIndex(self.QUICK_NDVI_TAB)
-
-    def enableViewStitching(self,enabledView = True):
-        if (self.USER_TAB_UI):
-            self.tabs.setTabEnabled(self.STITCHING_VIEW_TAB, enabledView)
-
-    def changeViewStitching(self):
-        #self.USER_TAB_UI =
-        self.openfilenameLabelS.setText(os.path.join(self.projectInfo.projDir, self.projectInfo.projName))
-        self.tabStitcher.buttons.goToAnalytics.setStyleSheet(GREEN_PUSH_BUTTON)
-        self.tabStitcher.buttons.goToAnalytics.setEnabled(False)
-        self.tabs.setCurrentIndex(self.STITCHING_VIEW_TAB)
-       # self.startViSUSSLAM()
-    def enableViewAnalytics(self,enabledView = True):
-        if (self.USER_TAB_UI):
-            self.tabs.setTabEnabled(self.ANALYTICS_TAB, enabledView)
-
-    def changeViewAnalytics(self):
-        self.openfilenameLabel.setText(os.path.join(self.projectInfo.projDir, self.projectInfo.projName))
-        self.tabs.setCurrentIndex(self.ANALYTICS_TAB)
-
-    def goHome(self):
-        self.BATCH_MODE = False
-        self.tabAskDest.destNametextbox.setText('')
-        self.tabAskDest.createErrorLabel.setText('')
-        # self.tabAskName.projNametextbox.setText('')
-        # self.tabAskName.createErrorLabel.setText('')
-        self.tabAskSource.curDir2.setText('')
-        self.tabAskSource.buttonAddImagesSource.setText('Choose Directory')
-        self.tabAskSource.buttonAddImagesSource.setStyleSheet(GREEN_PUSH_BUTTON)
-        self.tabAskDest.destNewDir.setText('Choose Directory')
-        self.tabAskDest.destNewDir.setStyleSheet(GREEN_PUSH_BUTTON)
-        # self.tabNewStitching.buttonAddImagesTab.setText('Choose Directory')
-        # self.tabNewStitching.buttonAddImagesTab.setStyleSheet(GREEN_PUSH_BUTTON)
-
-        self.tabs.setCurrentIndex(self.START_TAB)
-        self.update()
-
-        #clear out strings:
-        self.projectInfo.reset()
-        self.viewer.clearAll()
-        self.viewer2.clearAll()
-        self.changeViewHome()
-        #self.tabs.setCurrentIndex(self.START_TAB)
-        # projectDir is where to save the files
-        # srcDir is the location of initial images
-
-    def startViSUSSLAM(self):
-        print("NYI")
-        print('Need to run visusslam with projDir and srcDir')
-
-        if not self.projectInfo.srcDir:
-            self.projectInfo.srcDir = self.projectInfo.projDir
-
-        #retSlamSetup, retSlamRan = self.setAndRunSlam(image_dir=self.projectInfo.srcDir, cache_dir=os.path.join(self.projectInfo.projDir, 'VisusSlamFiles'))
-        # self.slam.enable_svg = False
-        # self.slam.setImageDirectory(image_dir=self.projectInfo.srcDir, cache_dir=os.path.join(self.projectInfo.projDir, 'VisusSlamFiles'))
-        # # self.parent.onChange(self.parent.STITCHING_VIEW_TAB)
-        # except:
-        # self.parent.tabs.setCurrentIndex(self.parent.START_TAB)
-        #     self.parent.onChange(self.parent.START_TAB)
-        # self.showFullScreen()
-        # os.system('cd ~/GIT/ViSUS/SLAM/Giorgio_SLAM_Nov212019/OpenVisus')
-        # print('cd ~/GIT/ViSUS/SLAM/Giorgio_SLAM_Nov212019/OpenVisus; python -m Slam '+srcDir)
-        # os.system('python -m Slam '+srcDir)
-        if self.DEBUG:
-            print('startViSUSSLAM finished')
-
-        #import time
-        #time.sleep(3)
-        print('Amy Check this' )
-        self.tabStitcher.run()
-
-    def saveJSONFile(self):
-        import json
-        self.cache_dir = os.path.join(self.projectInfo.projDir, 'VisusSlamFiles')
-        self.jsonFile = os.path.join( self.projectInfo.cache_dir,'ViSOARIDX',self.projectInfo.projName+'.json')
-        print('Will write to : {0}'.format(self.jsonFile))
-        path = os.path.join(self.projectInfo.cache_dir, 'ViSOARIDX')
-        if not os.path.exists(path):
-            os.makedirs(path)
-
-        data = {
-            "owner": "dronepilot@visus.net",
-            "share": ["lance@cropsolutionsllc.com","dronepilot@visus.net","amy@visus.net"],
-            "projName": self.projectInfo.projName,
-            "name": self.projectInfo.projName,
-            "projDir":    self.projectInfo.projDir,
-            "srcDir": self.projectInfo.srcDir,
-            "projDirNDVI":    self.projectInfo.projDirNDVI,
-            "cacheDir" : self.projectInfo.cache_dir,
-            "createdAt": self.projectInfo.createdAt,
-            "updatedAt": self.projectInfo.updatedAt,
-            "idxLocalPath": os.path.join(self.cache_dir, "ViSOARIDX" ),
-            "idxFile":  self.projectInfo.projName ,
-        }
-
-
-        with open(self.jsonFile, 'w') as outfile:
-            json.dump(data, outfile)
-        print('Output json file to: {0}'.format(self.jsonFile))
-
-    def setUpRClone(self):
-        self.cache_dir = os.path.join(self.projectInfo.projDir, 'VisusSlamFiles')
-        idxpath = os.path.join(self.cache_dir, 'ViSOARIDX')
-        idxzip = os.path.join(self.cache_dir, 'ViSOARIDX',self.projectInfo.projName+'.zip')
-        jsonFile = os.path.join(self.cache_dir, 'ViSOARIDX',self.projectInfo.projName+'.json')
-        crontab = os.path.join(self.cache_dir, 'ViSOARIDX','addToRcloneCronTab.sh')
-        #self.projectInfo.projDir, self.projectInfo.projName
-        # print('Convert to idx: ' + projectDir + '/VisusSlamFiles/visus.midx')
-
-        #create json config file:
-        #owner (email address), list of users (email), name of dataset, creation date,
-        #later will need lat long (giorgio/Steve)
-        self.saveJSONFile()
-        idxfilepath = self.convertMIDXtoIDXFile()
-
-        #Set up rclone to copy idx and json file to server
-        file_object = open(crontab, 'a')
-        file_object.write('rclone copy --update --verbose --transfers 30 --checkers 8 --contimeout 60s --timeout 300s --retries 3 --low-level-retries 10 --stats 1s "'+ idxzip + '" "remote:/hdscratch1/ag-explorer/rsync"')
-        file_object.write('\n')
-        file_object.write('rclone copy --update --verbose --transfers 30 --checkers 8 --contimeout 60s --timeout 300s --retries 3 --low-level-retries 10 --stats 1s "' + jsonFile + '" "remote:/hdscratch1/ag-explorer/rsync"')
-        file_object.write('\n')
-        # Next copy over the json file
-        # what do you want
-        # rename file to visus.idx
-        # name.json
-        # Python code to John and Steve
-
-        file_object.write('\n')
-        file_object.close()
-        print('Wrote crontab to: {0}'.format(crontab))
-
-    def setAnnotations(self, value):
-        self.ANNOTATIONS_MODE = value
-        db2 = self.viewer2.getDataset()
-        db = self.viewer.getDataset()
-        try:
-            if db.getChild("visus"):
-                if self.ANNOTATIONS_MODE and db:
-                    db.setEnableAnnotation(True)
-                    if (db2):
-                        db2.setEnableAnnotation(True)
-                elif db:
-                    db.setEnableAnnotation(False)
-                    if (db2):
-                        db2.setEnableAnnotation(False)
-        except:
-            print("Could not toggle enable Annotations")
-        print('Amy fix annotations ...')
-        # db = self.viewer.getDataset()
-        # db.setEnableAnnotations(value)
-        # db = self.viewer2.getDataset()
-        # db.setEnableAnnotations(value)
-
-#
-# class ViSOARUIWidgetFull(ViSOARUIWidget):
-#     def __init__(self, parent):
-#         super(ViSOARUIWidget, self).__init__(parent)
-#         self.app_dir = os.getcwd()
-#
-#         self.USER_TAB_UI = False
-#
-#         self.START_TAB = 0
-#         self.NEW_STITCH_TAB = 1
-#         self.NEW_TIME_SERIES_TAB = 2
-#         self.LOAD_TAB = 3
-#         self.STITCHING_VIEW_TAB = 4
-#         self.ANALYTICS_TAB = 5
-#         self.ASKSENSOR_TAB = 6
-#         self.ASKSOURCE_TAB = 7
-#         self.ASKNAME_TAB = 8
-#         self.ASKDEST_TAB = 9
-#         self.ASKSOURCERGBNDVI_TAB = 10
-#         self.MOVE_DATA_TAB = 11
-#         self.BATCH_PROCESS_TAB = 12
-#
-#         self.copySourceBool = False
-#         self.SHOW_GOGGLE_MAP = False
-#         self.ANNOTATIONS_MODE = False
-#
-#         self.isWINDOWS = (sys.platform.startswith("win") or
-#                           (sys.platform == 'cli' and os.name == 'nt'))
-#
-#         self.inputMode = "R G B"
-#         self.projectInfo = VisoarProject()
-#
-#
-#         self.userFileHistory = os.path.join(os.getcwd(), 'userFileHistory.xml')
-#
-#         self.scriptNames = MASTER_SCRIPT_LIST
-#         self.LINK_CAMERAS = True
-#
-#         self.generate_bbox = False
-#         self.color_matching = False
-#         self.blending_exp = "output=voronoi()"
-#
-#         self.loadWidgetDict = {}
-#         self.loadLabelsWidgetDict = {}
-#
-#         if os.path.exists(self.userFileHistory):
-#             print('All app settings will be saved to: ' + self.userFileHistory)
-#         else:
-#             f = open(self.userFileHistory, "wt")
-#             today = datetime.now()
-#             todayFormated = today.strftime("%Y%m%d_%H%M%S")
-#             f.write('<data>\n' +
-#                     '\t<project>\n' +
-#                     '\t\t<projName>TestData</projName>\n' +
-#                     '\t\t<projDir>./data/TestData</projDir>\n' +
-#                     '\t\t<srcDir>./data/TestData</srcDir>\n' +
-#                     '\t\t<createdAt>' + todayFormated + '</createdAt>\n' +
-#                     '\t\t<updatedAt>' + todayFormated + '</updatedAt>\n' +
-#                     '\t</project>\n' +
-#                     '</data>\n')
-#             f.close()
-#         self.DEBUG = True
-#         self.ADD_VIEWER = True  # Flag for removing viewers for testing
-#
-#         self.openfilenameLabelS = QLabel()
-#         self.openfilenameLabelS.resize(480, 40)
-#         self.openfilenameLabelS.setStyleSheet(
-#             "min-height:30; min-width:180; padding:0px; background-color: #ffffff; color: rgb(0, 0, 0);  border: 0px")
-#
-#         self.openfilenameLabel = QLabel()
-#         self.openfilenameLabel.resize(480, 40)
-#         self.openfilenameLabel.setStyleSheet(
-#             "min-height:30; min-width:180; padding:0px; background-color: #ffffff; color: rgb(0, 0, 0);  border: 0px")
-#         self.openfilenameLabel.setTextInteractionFlags(Qt.TextSelectableByMouse)
-#         if self.ADD_VIEWER:
-#             self.viewerW = MyViewerWidget(self)
-#             self.viewerW2 = MyViewerWidget(self)
-#             self.viewer = self.viewerW.viewer  # MyViewer()
-#             self.viewer2 = self.viewerW2.viewer  # MyViewer()
-#
-#             # self.viewer.hide()
-#             self.viewer.setMinimal()
-#             self.viewer2.setMinimal()
-#
-#             self.cam1 = self.viewer.getGLCamera()
-#             self.cam2 = self.viewer2.getGLCamera()
-#
-#             # disable smoothing
-#             if isinstance(self.cam1, GLOrthoCamera): self.cam1.toggleDefaultSmooth()
-#             if isinstance(self.cam2, GLOrthoCamera): self.cam2.toggleDefaultSmooth()
-#
-#             self.viewer.on_camera_change = lambda: self.onCameraChange12()
-#             self.viewer2.on_camera_change = lambda: self.onCameraChange21()
-#             # self.viewer_subwin = sip.wrapinstance(FromCppQtWidget(self.viewer.c_ptr()), QtWidgets.QMainWindow)
-#             # self.viewer_subwin2 = sip.wrapinstance(FromCppQtWidget(self.viewer2.c_ptr()), QtWidgets.QMainWindow)
-#             self.viewer_subwin = self.viewerW.viewer_subwin
-#             self.viewer_subwin2 = self.viewerW2.viewer_subwin
-#
-#         else:
-#             self.viewer_subwin = QWidget(self)
-#
-#         self.pythonScriptingWindow = PythonScriptWindow(self)
-#         self.pythonScriptingWindow.resize(600, 640)
-#
-#         self.logo = QPushButton('', self)
-#         self.logo.setStyleSheet(NOBACKGROUND_PUSH_BUTTON)
-#         ##-- self.logo.setStyleSheet("QPushButton {border-style: outset; border-width: 0px;color:#ffffff}");
-#         self.logo.setIcon(QIcon(os.path.join(self.app_dir, 'icons', 'visoar_logo.png')))
-#         self.logo.setIconSize(QSize(480, 214))
-#
-#         self.logo.setText('')
-#         if self.ADD_VIEWER:
-#             self.slam_widget = Slam2DWidgetForVisoar(self)
-#             self.slam_widget.setStyleSheet(LOOK_AND_FEEL)
-#             self.slam_widget.progress_bar.bar.setStyleSheet(PROGRESSBAR_LOOK_AND_FEEL)
-#             self.slam_widget.progress_bar.bar.setMinimumWidth(300)
-#             self.slam = Slam2D()
-#             self.slam_widget.slam = self.slam
-#
-#         self.visoarUserLibraryData = VisoarUserLibraryData(self.userFileHistory)
-#
-#         self.layout = QVBoxLayout(self)
-#
-#         self.tabAskSensor = VisoarAskSensor(self)
-#         self.tabAskSource = VisoarAskSource(self)
-#         self.tabAskSourceRGBNDVI = VisoarAskSourceRGBNDVI(self)
-#         self.tabAskName = VisoarAskName(self)
-#         self.tabAskDest = VisoarAskDest(self)
-#
-#         self.tabStart = VisoarStartTabWidget(self)  # QWidget()
-#         self.tabNewStitching = VisoarNewTabWidget(self)  # QWidget()
-#         self.tabNewTimeSeries = VisoarNewTimeSeriesTabWidget(self)  # QWidget()
-#         self.tabLoad = VisoarLoadTabWidget(self)  # QWidget()
-#
-#         #self.tabBatchProcess = VisoarBatchProcessWidget(self)  # QWidget()
-#         self.tabMoveDataFromCards = VisoarMoveDataWidget(self)  # QWidget()
-#
-#         if self.ADD_VIEWER:
-#             self.tabStitcher = VisoarStitchTabWidget(self)  # QWidget()
-#             self.tabViewer = VisoarAnalyzeTabWidget(self)  # QWidget()
-#
-#         if self.USER_TAB_UI:
-#             # Initialize tab screen
-#             self.tabs = QTabWidget()
-#             self.tabs.resize(600, 600)
-#
-#             self.mySetTabStyle()
-#             self.tabs.addTab(self.tabStart, "ViSOAR")
-#             # homeicon = QIcon('icons/House.png')#, alignment=Qt.AlignCenter)
-#             # homeicon = QIcon('icons/VisoarEye80x80.png')#, alignment=Qt.AlignCenter)
-#             # self.tabs.setTabIcon(self.START_TAB, homeicon)
-#
-#             self.tabs.addTab(self.tabNewStitching, "Stitch A New Mosaic")
-#             # homeicon = QIcon('icons/puzzleT.png')#, alignment=Qt.AlignCenter)
-#             # self.tabs.setTabIcon(self.NEW_STITCH_TAB, homeicon)
-#
-#             self.tabs.setIconSize(QSize(100, 100))
-#
-#             self.tabs.addTab(self.tabNewTimeSeries, "Create Time Series")
-#
-#             self.tabs.addTab(self.tabLoad, "Load Project")
-#             if self.ADD_VIEWER:
-#                 self.tabs.addTab(self.tabStitcher, "Stitcher")
-#                 self.tabs.addTab(self.tabViewer, "Analytics")
-#             self.tabs.currentChanged.connect(self.onTabChange)  # changed!
-#
-#             # self.tabs.setTabEnabled(2,False)
-#             if (self.USER_TAB_UI):
-#                 self.tabs.setTabEnabled(self.ANALYTICS_TAB, False)
-#
-#             self.tabs.setCurrentIndex(self.START_TAB)
-#             self.tabs.currentChanged.connect(self.onChange)  # changed!
-#         else:
-#             self.leftlist = QListWidget()
-#             self.leftlist.insertItem(self.START_TAB, 'Start')
-#             self.leftlist.insertItem(self.NEW_STITCH_TAB, 'One Screen New')
-#             self.leftlist.insertItem(self.NEW_TIME_SERIES_TAB, 'Create Time Series')
-#             self.leftlist.insertItem(self.LOAD_TAB, 'Load Dataset')
-#             self.leftlist.insertItem(self.STITCHING_VIEW_TAB, 'Stich Moasic')
-#             self.leftlist.insertItem(self.ANALYTICS_TAB, 'Viewer')
-#             self.leftlist.insertItem(self.ASKSENSOR_TAB, 'Sensor')
-#             self.leftlist.insertItem(self.ASKSOURCE_TAB, 'Image Directory')
-#             self.leftlist.insertItem(self.ASKNAME_TAB, 'Project Name')
-#             self.leftlist.insertItem(self.ASKDEST_TAB, 'Save Directory')
-#             self.leftlist.insertItem(self.ASKSOURCERGBNDVI_TAB, 'RGB and NDVI Image Directory')
-#             self.leftlist.insertItem(self.MOVE_DATA_TAB, 'Move Data from Drone Cards')
-#             self.leftlist.currentRowChanged.connect(self.display)
-#
-#             # use stack
-#             self.tabs = QStackedWidget()
-#
-#             self.tabs.addWidget(self.tabStart)
-#             self.tabs.addWidget(self.tabNewStitching)
-#             self.tabs.addWidget(self.tabNewTimeSeries)
-#             self.tabs.addWidget(self.tabLoad)
-#             self.tabs.addWidget(self.tabStitcher)
-#             self.tabs.addWidget(self.tabViewer)
-#             self.tabs.addWidget(self.tabAskSensor)
-#             self.tabs.addWidget(self.tabAskSource)
-#             self.tabs.addWidget(self.tabAskName)
-#             self.tabs.addWidget(self.tabAskDest)
-#             self.tabs.addWidget(self.tabAskSourceRGBNDVI)
-#             self.tabs.addWidget(self.tabMoveDataFromCards)
-#
-#             self.tabs.setCurrentIndex(0)
-#
-#             # Add layout of tabs to self
-#         self.layout.addWidget(self.tabs)
+from VisoarSettings             import *
+from datetime import datetime
+from PyQt5.QtWebEngineWidgets         import QWebEngineView
+
+from OpenVisus                        import *
+from OpenVisus.gui                    import *
+
+from PyQt5.QtGui                      import QFont
+from PyQt5.QtCore                     import QUrl, Qt, QSize, QDir, QRect
+from PyQt5.QtWidgets                  import QApplication, QHBoxLayout, QLineEdit,QLabel, QLineEdit, QTextEdit, QGridLayout
+from PyQt5.QtWidgets                  import QMainWindow, QPushButton, QVBoxLayout,QSplashScreen,QProxyStyle, QStyle, QAbstractButton
+from PyQt5.QtWidgets                  import QWidget, QMessageBox, QGroupBox, QShortcut,QSizePolicy,QPlainTextEdit,QDialog, QFileDialog
+
+from PyQt5.QtWidgets                  import QTableWidget,QTableWidgetItem
+
+from editUserLibrary			    import *
+from VisoarStartTab			        import *
+from VisoarNewTab			        import *
+from VisoarNewTimeSeriesTab		    import *
+from VisoarLoadTab			        import *
+from VisoarStitchTab			    import *
+from VisoarAnalyzeTab			    import *
+from ViSOARUIWidget                 import *
+from ViSOARQuickNDVI                import *
+from slampy.sync_gui                import VisoarMoveDataWidget
+from slampy.slam_2d                 import *
+from slampy.slam_2d_gui             import *
+
+
+# commented
+# from slampy.slam_2d_gui     import *
+
+
+from slam2dWidget 				import *
+from gmail_visoar				import *
+
+class MyViewerWidget(QWidget):
+    def __init__(self, parent):
+        #super().__init__()
+        super(QWidget, self).__init__(parent)
+        self.parent = parent
+        self.setStyleSheet(LOOK_AND_FEEL)
+        self.viewer = MyViewer()
+        self.toolbar = QHBoxLayout()
+        self.sublayout = QVBoxLayout()
+
+        self.comboBoxATab = QComboBox(self)
+        self.comboBoxATab.addItem("R G B")
+        self.comboBoxATab.addItem("R G NIR")
+        self.comboBoxATab.addItem("NIR G B (agrocam)")
+        self.comboBoxATab.addItem("R NIR (Sentera NDVI)")
+        self.comboBoxATab.addItem("RedEdge NIR (Sentera NDRE)")
+        self.comboBoxATab.setStyleSheet(MY_COMBOX)
+        self.comboBoxATab.currentIndexChanged.connect(self.inputModeChangedATab)
+        #self.comboBoxATab.setCurrentIndex(self.parent.tabNewStitching.comboBoxNewTab.currentIndex())
+        #print('combobox new tab: ' + str(self.parent.tabNewStitching.comboBoxNewTab.currentIndex()))
+        self.comboBoxATab.setToolTip('Sensor/Image mode for input images')
+        self.toolbar.addWidget(self.comboBoxATab)
+        #self.comboBoxATab.setGeometry(200, 150, 200, 50)
+        # self.comboBoxATab.setFixedSize(400, 100)
+        # self.comboBoxATab.setFixedWidth(400)
+        # self.comboBoxATab.setFixedHeight(100)
+        # self.comboBoxATab.setMinimumContentsLength(100)
+
+        width = self.comboBoxATab.minimumSizeHint().width()
+        self.comboBoxATab.setMinimumWidth(width)
+
+        #self.comboBoxATab.setSizePolicy(QSizePolicy.Preferred, self.comboBoxATab.sizePolicy().verticalPolicy())
+        #self.comboBoxATab.setSizePolicy(QSizePolicy.Preferred, QSizePolicy.Expanding)
+        #self.comboBoxATab.setSizeAdjustPolicy(QComboBox.AdjustToContents)
+
+        self.comboBoxATabScripts = QComboBox(self)
+        # self.buttons.comboBoxATabScripts.setToolTip('Sensor/Image mode for input images')
+        self.addScriptActionCombobox(self.comboBoxATabScripts)
+        self.toolbar.addWidget(self.comboBoxATabScripts)
+
+        self.openMyMapWidget = createPushButton("", lambda: self.addMyMapWidgetWindow(self.viewer))
+
+        self.openLayersWindowBtn = createPushButton("",
+                                                            lambda: self.openLayersWindow())
+        self.openLayersWindowBtn.setIcon(QIcon('icons/LayersGreen.png'))
+        fixButtonsLookFeel(self.openLayersWindowBtn)
+        self.openLayersWindowBtn.setToolTip('View Layers controls')
+        self.toolbar.addWidget(self.openLayersWindowBtn, alignment=Qt.AlignRight)
+
+        self.toolbar.addStretch(10)
+
+        self.openMyMapWidget.setIcon(QIcon('icons/palette.png'))
+        fixButtonsLookFeel(self.openMyMapWidget)
+        self.openMyMapWidget.setToolTip('Allows changing of color map used for NDVI/TGI scripts')
+        self.toolbar.addWidget(self.openMyMapWidget, alignment=Qt.AlignRight)
+        #self.toolbar.addStretch(10)
+
+        self.resetViewBtn = createPushButton("", lambda: self.resetView())
+        self.resetViewBtn.setToolTip('Reset Viewpoint to see full mosaic')
+        self.resetViewBtn.setIcon(QIcon('icons/resetView.png'))
+        fixButtonsLookFeel(self.resetViewBtn)
+        #self.resetView.setStyleSheet(WHITE_PUSH_BUTTON)
+        self.toolbar.addWidget(self.resetViewBtn, alignment=Qt.AlignRight)
+
+        self.sublayout.addLayout(self.toolbar)
+
+        self.myinit()
+        self.sublayout.addWidget(self.viewer_subwin)
+        self.setLayout(self.sublayout)
+
+    # def hide(self):
+    #     self.viewer_subwin.hide()
+    #     self.openMyMapWidget.hide()
+    #     self.comboBoxATab.hide()
+    #     self.comboBoxATabScripts.hide()
+    #
+    # def show(self):
+    #     self.viewer_subwin.show()
+    #     self.openMyMapWidget.show()
+    #     self.comboBoxATab.show()
+    #     self.comboBoxATabScripts.show()
+
+    def resetView(self):
+        db = self.viewer.getDataset()
+        if len(self.parent.visoarLayerList) > 0:
+            for alayer in self.parent.visoarLayerList:
+                # for all layers not google should do a union of all boxes
+                if alayer.name != 'google' and db.getChild(alayer.name):
+                    db2 = self.viewer2.getDataset()
+                    # try:
+                    #     if db:
+                    #         db.setEnableAnnotations(False)
+                    #     if db2:
+                    #         db2.setEnableAnnotations(False)
+                    # except:
+                    #     print('Could not shut off annotations in ResetView')
+                    box = db.getChild(alayer.name).getDatasetBounds().toAxisAlignedBox()
+                    self.viewer.getGLCamera().guessPosition(box)
+                    self.viewer2.getGLCamera().guessPosition(box)
+                    return
+
+        elif db.getChild("visus"):
+            #db2 = self.viewer2.getDataset()
+            # Causes a crash
+            # db.setEnableAnnotations(False)
+            # if (db2):
+            #     db2.setEnableAnnotations(False)
+            box = db.getChild("visus").getDatasetBounds().toAxisAlignedBox()
+            self.viewer.getGLCamera().guessPosition(box)
+            #self.viewer2.getGLCamera().guessPosition(box)
+        else:
+            self.viewer.guessGLCameraPosition()
+            #self.viewer2.guessGLCameraPosition()
+
+    def openLayersWindow(self):
+        v = VisoarLayerView(self.parent, self.parent.visoarLayerList, self.viewer)
+        v.show()
+        v.raise_()
+        v.activateWindow()
+
+    def addMyMapWidgetWindow(self, viewer):
+        if "NDVI" in self.comboBoxATab.currentText():
+            MODE = "NDVI"
+        else:
+            MODE = "RGB"
+        print('NOTE TO AMY: its more complicated than this.. need to fix')
+
+        v = ViSOARGradientMapViewWidget(self,viewer,MODE)
+        v.show()
+        v.raise_()
+        v.activateWindow()
+
+    def runThisScript(self, script, viewer):
+        fieldname = "output=ArrayUtils.interleave(ArrayUtils.split(voronoi())[0:3])"
+        viewer.setFieldName(fieldname)
+        viewer.setScriptingCode(script)
+
+    def myinit(self):
+        self.viewer.setMinimal()
+        self.cam = self.viewer.getGLCamera()
+
+        # disable smoothing
+        if isinstance(self.cam, GLOrthoCamera): self.cam.toggleDefaultSmooth()
+        self.viewer_subwin = sip.wrapinstance(FromCppQtWidget(self.viewer.c_ptr()), QtWidgets.QMainWindow)
+
+    def addScriptActionCombobox(self, cbox):
+
+        for item in self.parent.scriptNames:
+            cbox.addItem(item)
+        cbox.setToolTip('Filter data')
+        cbox.setStyleSheet(MY_COMBOX)
+        cbox.currentIndexChanged.connect(partial(self.loadScript, cbox))
+
+    def loadScript(self, cbox):
+        print('FUNCTION  Load Script...')
+        scriptName = cbox.currentText()
+        print(scriptName)
+        if scriptName == "Original":
+            print('\tShow Original')
+            self.viewer.setScriptingCode(
+                """
+                output=input
+                """.strip())
+            # cbox.setText('output = input')
+            return
+        # self.app_dir = os.getcwd()
+
+        if self.comboBoxATab.currentText() == 'R NIR (Sentera NDVI)':
+            scriptName = 'NDVI_Sentera'
+        elif self.comboBoxATab.currentText() == 'RedEdge NIR (Sentera NDRE)':
+            scriptName = 'NDRE_Sentera'
+        else:
+            scriptName = cbox.currentText()
+        script = getTextFromScript(os.path.join(self.parent.app_dir, 'scripts', scriptName + '.py'))
+        print('\tGot script content is: ')
+        print(script)
+        if script:
+            fieldname = "output=ArrayUtils.interleave(ArrayUtils.split(voronoi())[0:3])"
+            print("Running script ")
+
+            # self.viewer.setFieldName(fieldname)
+            # self.viewer.setScriptingCode(script)
+            self.viewer.setFieldName(fieldname)
+            self.viewer.setScriptingCode(script)
+
+    def inputModeChangedATab(self):
+        self.parent.inputMode = self.comboBoxATab.currentText()
+
+        if (self.parent.inputMode == "R G B"):
+            self.parent.setEnabledCombobxItem(self.comboBoxATabScripts, 'NDVI', False)
+            self.parent.setEnabledCombobxItem(self.comboBoxATabScripts, 'NDVI_Agrocam', False)
+            self.parent.setEnabledCombobxItem(self.comboBoxATabScripts, 'NDVI_Threshold', False)
+            self.parent.setEnabledCombobxItem(self.comboBoxATabScripts, 'TGI', True)
+            self.parent.setEnabledCombobxItem(self.comboBoxATabScripts, 'TGI_Threshold', True)
+            self.parent.setEnabledCombobxItem(self.comboBoxATabScripts, 'TGI_normalized', True)
+        elif (self.parent.inputMode == "R NIR (Sentera NDVI)"):
+            self.parent.setEnabledCombobxItem(self.comboBoxATabScripts, 'NDVI', True)
+            self.parent.setEnabledCombobxItem(self.comboBoxATabScripts, 'NDVI_Agrocam', True)
+            self.parent.setEnabledCombobxItem(self.comboBoxATabScripts, 'NDVI_Threshold', True)
+            self.parent.setEnabledCombobxItem(self.comboBoxATabScripts, 'TGI', False)
+            self.parent.setEnabledCombobxItem(self.comboBoxATabScripts, 'TGI_Threshold', False)
+            self.parent.setEnabledCombobxItem(self.comboBoxATabScripts, 'TGI_normalized', False)
+        elif (self.parent.inputMode == "RedEdge NIR (Sentera NDRE)"):
+            self.parent.setEnabledCombobxItem(self.comboBoxATabScripts, 'NDVI', True)
+            self.parent.setEnabledCombobxItem(self.comboBoxATabScripts, 'NDVI_Agrocam', True)
+            self.parent.setEnabledCombobxItem(self.comboBoxATabScripts, 'NDVI_Threshold', True)
+            self.parent.setEnabledCombobxItem(self.comboBoxATabScripts, 'TGI', False)
+            self.parent.setEnabledCombobxItem(self.comboBoxATabScripts, 'TGI_Threshold', False)
+            self.parent.setEnabledCombobxItem(self.comboBoxATabScripts, 'TGI_normalized', False)
+        elif (self.parent.inputMode == "R G NIR"):
+            self.parent.setEnabledCombobxItem(self.comboBoxATabScripts, 'NDVI', True)
+            self.parent.setEnabledCombobxItem(self.comboBoxATabScripts, 'NDVI_Agrocam', True)
+            self.parent.setEnabledCombobxItem(self.comboBoxATabScripts, 'NDVI_Threshold', True)
+            self.parent.setEnabledCombobxItem(self.comboBoxATabScripts, 'TGI', False)
+            self.parent.setEnabledCombobxItem(self.comboBoxATabScripts, 'TGI_Threshold', False)
+            self.parent.setEnabledCombobxItem(self.comboBoxATabScripts, 'TGI_normalized', False)
+
+        #self.parent.inputModeChanged()
+
+
+class MyViewer(Viewer):
+    # constructor
+    def __init__(self, name="", url=""):
+        super(MyViewer, self).__init__()
+        super(MyViewer, self).setMinimal()
+
+        prefs = ViewerPreferences()
+        prefs.panels = ""
+        self.setPreferences(prefs)
+        self.name = name
+        self.setBackgroundColor( Color(0, 0, 0, 255))
+        if url:
+            self.open(url)
+        self.on_camera_change = None
+
+    # glCameraChangeEvent
+    def glCameraChangeEvent(self):
+        super(MyViewer, self).glCameraChangeEvent()
+        if self.on_camera_change:
+            self.on_camera_change()
+
+class ViSOARUIWidget(QWidget):
+    def __init__(self, parent):
+        super(QWidget, self).__init__(parent)
+        #self.layout = QVBoxLayout(self)
+
+        self.DEBUG = True
+        self.BATCH_MODE = False
+
+        self.layout = QVBoxLayout(self)
+        self.app_dir = os.getcwd()
+
+        self.USER_TAB_UI = False
+        self.visoarLayerList = []
+        self.START_TAB = 0
+        self.NEW_STITCH_TAB = 1
+        self.NEW_TIME_SERIES_TAB = 2
+        self.LOAD_TAB = 3
+        self.STITCHING_VIEW_TAB = 4
+        self.ANALYTICS_TAB = 5
+        self.ASKSENSOR_TAB = 6
+        self.ASKSOURCE_TAB = 7
+        self.ASKNAME_TAB = 8
+        self.ASKDEST_TAB = 9
+        self.ASKSOURCERGBNDVI_TAB = 10
+        self.MOVE_DATA_TAB = 11
+        self.QUICK_NDVI_TAB = 12
+        self.LOG_TAB = 13
+
+        self.copySourceBool = False
+        self.SHOW_GOGGLE_MAP = False
+        self.ANNOTATIONS_MODE = False
+        self.isWINDOWS = (sys.platform.startswith("win") or
+                          (sys.platform == 'cli' and os.name == 'nt'))
+
+        self.inputMode = "R G B"
+        self.projectInfo = VisoarProject()
+        self.userFileHistory = os.path.join(os.getcwd(), 'userFileHistory.xml')
+        self.generate_bbox = False
+        self.color_matching = False
+        self.blending_exp = "output=voronoi()"
+        self.ADD_VIEWER = True  # Flag for removing viewers for testing
+        self.USER_TAB_UI = False
+
+        self.scriptNames = MASTER_SCRIPT_LIST
+        self.LINK_CAMERAS = True
+        self.DEBUG = True
+        self.copySourceBool = False
+
+        self.generate_bbox = False
+        self.color_matching = False
+        self.blending_exp = "output=voronoi()"
+
+
+        self.dir_of_rgb_source = "/Volumes/ViSUSAg/DirOfDirs"
+        self.dir_of_nir_source = ""
+        self.dir_of_result = "/Volumes/ViSUSAg/OutputOfDirOfDirs"
+
+        self.loadWidgetDict = {}
+        self.loadLabelsWidgetDict = {}
+        self.DEBUG = True
+        self.ADD_VIEWER = True  # Flag for removing viewers for testing
+
+        if os.path.exists(self.userFileHistory):
+            print('All app settings will be saved to: ' + self.userFileHistory)
+        else:
+            f = open(self.userFileHistory, "wt")
+            today = datetime.now()
+            todayFormated = today.strftime("%Y%m%d_%H%M%S")
+            f.write('<data>\n' +
+                    '\t<project>\n' +
+                    '\t\t<projName>TestData</projName>\n' +
+                    '\t\t<projDir>./data/TestData</projDir>\n' +
+                    '\t\t<srcDir>./data/TestData</srcDir>\n' +
+                    '\t\t<createdAt>' + todayFormated + '</createdAt>\n' +
+                    '\t\t<updatedAt>' + todayFormated + '</updatedAt>\n' +
+                    '\t</project>\n' +
+                    '</data>\n')
+            f.close()
+
+        if self.ADD_VIEWER:
+            self.viewerW = MyViewerWidget(self)
+            self.viewerW2 = MyViewerWidget(self)
+            self.viewer = self.viewerW.viewer  # MyViewer()
+            self.viewer2 = self.viewerW2.viewer  # MyViewer()
+
+            # self.viewer.hide()
+            self.viewer.setMinimal()
+            self.viewer2.setMinimal()
+
+            self.cam1 = self.viewer.getGLCamera()
+            self.cam2 = self.viewer2.getGLCamera()
+
+            # disable smoothing
+            if isinstance(self.cam1, GLOrthoCamera): self.cam1.toggleDefaultSmooth()
+            if isinstance(self.cam2, GLOrthoCamera): self.cam2.toggleDefaultSmooth()
+
+            self.viewer.on_camera_change = lambda: self.onCameraChange12()
+            self.viewer2.on_camera_change = lambda: self.onCameraChange21()
+            # self.viewer_subwin = sip.wrapinstance(FromCppQtWidget(self.viewer.c_ptr()), QtWidgets.QMainWindow)
+            # self.viewer_subwin2 = sip.wrapinstance(FromCppQtWidget(self.viewer2.c_ptr()), QtWidgets.QMainWindow)
+            self.viewer_subwin = self.viewerW.viewer_subwin
+            self.viewer_subwin2 = self.viewerW2.viewer_subwin
+
+        else:
+            self.viewer_subwin = QWidget(self)
+
+        self.pythonScriptingWindow = PythonScriptWindow(self)
+        self.pythonScriptingWindow.resize(600, 640)
+        self.logo = QPushButton('', self)
+        self.logo.setStyleSheet(NOBACKGROUND_PUSH_BUTTON)
+        ##-- self.logo.setStyleSheet("QPushButton {border-style: outset; border-width: 0px;color:#ffffff}");
+        self.logo.setIcon(QIcon(os.path.join(self.app_dir, 'icons', 'visoar_logo.png')))
+        self.logo.setIconSize(QSize(480, 214))
+        self.logo.setText('')
+
+        self.openfilenameLabelS = QLabel()
+        self.openfilenameLabelS.resize(480, 40)
+        self.openfilenameLabelS.setStyleSheet(
+            "min-height:30; min-width:180; padding:0px; background-color: #ffffff; color: rgb(0, 0, 0);  border: 0px")
+
+        self.openfilenameLabel = QLabel()
+        self.openfilenameLabel.resize(480, 40)
+        self.openfilenameLabel.setStyleSheet(
+            "min-height:30; min-width:180; padding:0px; background-color: #ffffff; color: rgb(0, 0, 0);  border: 0px")
+        self.openfilenameLabel.setTextInteractionFlags(Qt.TextSelectableByMouse)
+
+        if self.ADD_VIEWER:
+            self.slam_widget = Slam2DWidgetForVisoar()
+            self.slam = Slam2D()
+            self.slam.enable_svg = False
+
+            #self.slam_widget.slam = self.slam
+
+
+        self.visoarUserLibraryData = VisoarUserLibraryData(self.userFileHistory)
+
+        self.tabAskSensor = VisoarAskSensor(self)
+        self.tabAskSource = VisoarAskSource(self)
+        self.tabAskSourceRGBNDVI = VisoarAskSourceRGBNDVI(self)
+        self.tabAskName = VisoarAskName(self)
+        self.tabAskDest = VisoarAskDest(self)
+
+        self.tabStart = VisoarStartTabWidget(self)  # QWidget()
+        self.tabNewStitching = VisoarNewTabWidget(self)  # QWidget()
+        self.tabNewTimeSeries = VisoarNewTimeSeriesTabWidget(self)  # QWidget()
+        self.tabLoad = VisoarLoadTabWidget(self)  # QWidget()
+
+        #self.tabBatchProcess = VisoarBatchProcessWidget(self)  # QWidget()
+        self.tabMoveDataFromCards = VisoarMoveDataWidget(self)  # QWidget()
+        self.tabQuickNDVI = VisoarQuickNDVIWidget(self)  # QWidget()
+
+        if self.ADD_VIEWER:
+            self.tabStitcher = VisoarStitchTabWidget(self)  # QWidget()
+            self.tabViewer = VisoarAnalyzeTabWidget(self)  # QWidget()
+
+
+        self.logTab = QTextEdit()
+        self.logTab.setLineWrapMode(QTextEdit.NoWrap)
+        self.logTab = QTextEdit(self, readOnly=True)
+        self.logTab.ensureCursorVisible()
+        self.logTab.setLineWrapColumnOrWidth(500)
+        self.logTab.setLineWrapMode(QTextEdit.FixedPixelWidth)
+        self.logTab.setFixedWidth(400)
+        self.logTab.setFixedHeight(150)
+        self.logTab.move(30, 100)
+
+        # self.ASKSENSOR_TAB = 0
+        # self.ASKSOURCE_TAB = 1
+        # self.ASKSOURCERGBNDVI_TAB = 2
+        # self.ASKDEST_TAB = 3
+        # self.LOG_TAB = 4
+        # self.LOAD_TAB = 5
+        # self.ANALYTICS_TAB = 6
+        # self.START_TAB = 7
+
+        self.leftlist = QListWidget()
+        self.leftlist.insertItem(self.START_TAB, 'Start')
+        self.leftlist.insertItem(self.NEW_STITCH_TAB, 'One Screen New')
+        self.leftlist.insertItem(self.NEW_TIME_SERIES_TAB, 'Create Time Series')
+        self.leftlist.insertItem(self.LOAD_TAB, 'Load Dataset')
+        self.leftlist.insertItem(self.STITCHING_VIEW_TAB, 'Stich Moasic')
+        self.leftlist.insertItem(self.ANALYTICS_TAB, 'Viewer')
+        self.leftlist.insertItem(self.ASKSENSOR_TAB, 'Sensor')
+        self.leftlist.insertItem(self.ASKSOURCE_TAB, 'Image Directory')
+        self.leftlist.insertItem(self.ASKNAME_TAB, 'Project Name')
+        self.leftlist.insertItem(self.ASKDEST_TAB, 'Save Directory')
+        self.leftlist.insertItem(self.ASKSOURCERGBNDVI_TAB, 'RGB and NDVI Image Directory')
+        self.leftlist.insertItem(self.MOVE_DATA_TAB, 'Move Data from Drone Cards')
+        self.leftlist.insertItem(self.QUICK_NDVI_TAB, 'Quick NDVI of images')
+        self.leftlist.currentRowChanged.connect(self.display)
+
+        # use stack
+        self.tabs = QStackedWidget()
+        self.tabs.addWidget(self.tabStart)
+        self.tabs.addWidget(self.tabNewStitching)
+        self.tabs.addWidget(self.tabNewTimeSeries)
+        self.tabs.addWidget(self.tabLoad)
+        self.tabs.addWidget(self.tabStitcher)
+        self.tabs.addWidget(self.tabViewer)
+        self.tabs.addWidget(self.tabAskSensor)
+        self.tabs.addWidget(self.tabAskSource)
+        self.tabs.addWidget(self.tabAskName)
+        self.tabs.addWidget(self.tabAskDest)
+        self.tabs.addWidget(self.tabAskSourceRGBNDVI)
+        self.tabs.addWidget(self.tabMoveDataFromCards)
+        self.tabs.addWidget(self.tabQuickNDVI)
+        self.tabs.addWidget(self.logTab)
+
+        self.tabs.setCurrentIndex(0)
+
+        self.layout.addWidget(self.tabs)
+        # _stdout = sys.stdout
+        # _stderr = sys.stderr
+        print('Amy add logging...')
+        #logger = Logger(terminal=sys.stdout, filename="~visusslam.log", qt_callback=self.printLog)
+        # sys.stdout = logger
+        # sys.stderr = logger
+
+        if self.DEBUG:
+            print('ViSOARTabWidget init finished')
+
+    def display(self, i):
+        self.tabs.setCurrentIndex(i)
+
+    def next(self, s):
+        #implement next button on stacked view, s = current tab, need to move to what comes next
+        if s=='goToLoadData':
+            print('LoadData')
+            self.tabs.setCurrentIndex(self.LOAD_TAB)
+        elif s=='goToTimeSeries':
+            print('TimeSeries')
+            self.tabs.setCurrentIndex(self.NEW_TIME_SERIES_TAB )
+        elif s=='AfterAskSensor':
+            print('AfterAskSensor')
+            if self.tabAskSensor.comboBoxNewTab.currentText() == 'Agrocam':
+                self.tabs.setCurrentIndex(self.ASKSOURCERGBNDVI_TAB)
+            else:
+                self.tabs.setCurrentIndex(self.ASKSOURCE_TAB)
+            if self.BATCH_MODE:
+                self.tabAskSource.curDir2.setText(self.dir_of_rgb_source)
+                self.tabAskDest.destNametextbox.setText(self.dir_of_result)
+        elif s == 'AfterAskSource':
+            if self.BATCH_MODE:
+                self.dir_of_rgb_source = self.tabAskSource.curDir2.text()
+                if self.tabAskSensor.comboBoxNewTab.currentText() == 'Agrocam':
+                    self.dir_of_nir_source = self.tabAskSource.curDir2.text()
+                    print('AfterAskSource')
+                    if (not self.dir_of_rgb_source.strip()) or (not self.dir_of_nir_source):
+                        errorStr = 'Please Provide both RGB and NDVI directories or go back home and use a different sensor type\n'
+                        self.tabAskSource.createErrorLabel.setText(errorStr)
+                    else:
+                        tempName = ''  # os.path.basename(os.path.normpath(self.dir_of_rgb_source.strip()))
+                        # self.tabAskName.projNametextbox.setText(tempName)
+                        self.projectInfo.projName = tempName
+                        self.tabAskDest.destNametextbox.setText('')
+                        self.tabs.setCurrentIndex(self.ASKDEST_TAB)
+                else:
+                    print('AfterAskSource')
+                    if not self.dir_of_rgb_source.strip():
+                        errorStr = 'Please Provide a directory of directories of images \n'
+                        self.tabAskSource.createErrorLabel.setText(errorStr)
+                    else:
+                        tempName = ''  # os.path.basename(os.path.normpath(self.dir_of_rgb_source.strip()))
+                        # self.tabAskName.projNametextbox.setText(tempName)
+                        self.projectInfo.projName = tempName
+                        self.tabAskDest.destNametextbox.setText('')
+                        self.tabs.setCurrentIndex(self.ASKDEST_TAB)
+            else:
+                if self.tabAskSensor.comboBoxNewTab.currentText() == 'Agrocam':
+                    print('AfterAskSource')
+                    if not self.projectInfo.srcDir.strip() or not self.projectInfo.srcDirNDVI.strip():
+                        errorStr = 'Please Provide both RGB and NDVI directories or go back home and use a different sensor type\n'
+                        self.tabAskSource.createErrorLabel.setText(errorStr)
+                    else:
+                        tempName = datetime.now().strftime("%Y%m%d-%H%M%S_")+os.path.basename(os.path.normpath(self.projectInfo.srcDir))
+                        self.tabAskName.projNametextbox.setText(tempName)
+                        self.projectInfo.projName = tempName
+                        self.tabAskDest.destNametextbox.setText(self.projectInfo.srcDir.strip())
+                        self.projectInfo.projDir = self.projectInfo.srcDir.strip()
+                        self.projectInfo.projDirNDVI = self.projectInfo.srcDirNDVI.strip()
+                        self.projectInfo.cache_dir = os.path.join(self.projectInfo.projDir, 'VisusSlamFiles')
+                        self.tabs.setCurrentIndex(self.ASKNAME_TAB)
+                else:
+                    print('AfterAskSource')
+                    if not self.projectInfo.srcDir.strip():
+                        errorStr = 'Please Provide a directory of images or click on the load tab to load a dataset you\'ve already stitched\n'
+                        self.tabAskSource.createErrorLabel.setText(errorStr)
+                    else:
+                        tempName = datetime.now().strftime("%Y%m%d-%H%M%S_")+os.path.basename(os.path.normpath(self.projectInfo.srcDir))
+                        self.tabAskName.projNametextbox.setText(tempName)
+                        self.projectInfo.projName = tempName
+                        self.tabAskDest.destNametextbox.setText(self.projectInfo.srcDir.strip())
+                        self.projectInfo.projDir = self.projectInfo.srcDir.strip()
+                        self.projectInfo.cache_dir = os.path.join(self.projectInfo.projDir, 'VisusSlamFiles')
+                        self.tabs.setCurrentIndex(self.ASKNAME_TAB)
+
+        elif s == 'AfterAskName':
+            v = self.setProjName()
+            if v:
+                self.tabs.setCurrentIndex(self.ASKDEST_TAB)
+            print('AfterAskName')
+            #self.tabAskName.projNametextbox.setText('')
+
+        elif s == 'AfterAskDest':
+            if self.BATCH_MODE:
+                self.tabs.setCurrentIndex(self.LOG_TAB)
+                self.update()
+
+                if self.tabAskSensor.comboBoxNewTab.currentText() == 'Agrocam':
+                    self.dir_of_result = self.destNametextbox
+                    # self.projectInfo.projDir = self.projectInfo.srcDir
+                    # self.projectInfo.projDirNDVI = self.projectInfo.srcDirNDVI
+
+                self.startProcessing()
+            else:
+                if self.tabAskSensor.comboBoxNewTab.currentText() == 'Agrocam':
+                    self.saveDir = self.projectInfo.projDir
+                    #self.projectInfo.projDir = self.projectInfo.srcDir
+                    #self.projectInfo.projDirNDVI = self.projectInfo.srcDirNDVI
+
+
+                    if (not self.saveDir == self.projectInfo.srcDir) and (not  self.saveDir == self.projectInfo.srcDirNDVI):
+                        if (self.projectInfo.projDir != self.projectInfo.srcDir):
+                            if not (os.path.basename(self.projectInfo.projDir) == self.projectInfo.projName):
+                                self.projectInfo.projDir = os.path.join(self.projectInfo.projDir, self.projectInfo.projName)
+
+                            if not os.path.exists(self.projectInfo.projDir):
+                                os.makedirs(self.projectInfo.projDir)
+
+                        self.visoarUserLibraryData.createProject(self.projectInfo.projName,
+                                                                 self.projectInfo.projDir,
+                                                                 self.projectInfo.srcDir,
+                                                                 self.projectInfo.projDirNDVI,
+                                                                 self.projectInfo.srcDirNDVI)
+                        self.changeViewStitching()
+                        print("Note to self, taking out slam default changes")
+                        #self.slam_widget.setDefaults(generate_bbox=self.generate_bbox,
+                        #                             color_matching=self.color_matching, blending_exp=self.blending_exp)
+                        self.tabs.setCurrentIndex(self.STITCHING_VIEW_TAB)
+                        self.startViSUSSLAM()
+                    else:
+                        errorStr = 'Please Provide a unique directory for the destination, different from RGB or NDVI source directories  \n'
+                        self.tabAskDest.createErrorLabel.setText(errorStr)
+                        return
+                elif not self.projectInfo.projDir.strip():
+                    print(self.projectInfo.projDir)
+                    errorStr = 'Please Provide a directory  \n'
+                    #print('Fix me...')
+                    self.tabAskDest.createErrorLabel.setText(errorStr)
+                    return
+                else:
+                    if (self.projectInfo.projDir != self.projectInfo.srcDir):
+                        if not (os.path.basename(self.projectInfo.projDir) == self.projectInfo.projName):
+                            self.projectInfo.projDir = os.path.join(self.projectInfo.projDir, self.projectInfo.projName)
+
+                        if not os.path.exists(  self.projectInfo.projDir ):
+                            os.makedirs(self.projectInfo.projDir )
+
+                    self.visoarUserLibraryData.createProject(self.projectInfo.projName,
+                                                             self.projectInfo.projDir,
+                                                             self.projectInfo.srcDir,
+                                                             self.projectInfo.projDirNDVI,
+                                                             self.projectInfo.srcDirNDVI)
+                    #self.enableViewStitching()
+                    self.changeViewStitching()
+                    #AAG Slam removal
+                    #self.slam_widget.setDefaults(generate_bbox=self.generate_bbox,
+                    #                                    color_matching=self.color_matching, blending_exp=self.blending_exp)
+                    self.tabs.setCurrentIndex(self.STITCHING_VIEW_TAB)
+                    self.startViSUSSLAM()
+
+                print('end of AfterAskDest')
+                #self.tabAskDest.destNametextbox.setText('')
+                #self.tabAskName.projNametextbox.setText('')
+                #self.tabAskSource.curDir2.setText('')
+
+        elif s == 'AfterStitching':
+            self.tabs.setCurrentIndex(self.ANALYTICS_TAB)
+        else:
+            print(s)
+
+    def startProcessing(self):
+
+        for aSrcPath in os.listdir(self.dir_of_rgb_source):
+            self.projectInfo.srcDir = os.path.join(self.dir_of_rgb_source, aSrcPath)
+            if os.path.isdir(self.projectInfo.srcDir):
+                print(self.projectInfo.srcDir)
+                self.projectInfo.projDir = self.projectInfo.srcDir
+                self.projectInfo.projName = os.path.basename(os.path.normpath(self.projectInfo.srcDir))
+                # self.projectInfo.projDirNDVI =
+                # self.projectInfo.srcDirNDVI =
+
+                self.projectInfo.cache_dir = os.path.join(self.projectInfo.projDir, 'VisusSlamFiles')
+                if not os.path.exists(self.projectInfo.cache_dir):
+                    os.makedirs(self.projectInfo.cache_dir)
+                if not os.path.exists(os.path.join(self.projectInfo.cache_dir, 'visus.midx')):
+                    self.setAndRunSlam(self.projectInfo.srcDir, cache_dir=self.projectInfo.cache_dir)
+
+                    self.visoarUserLibraryData.createProject(self.projectInfo.projName,
+                                                             self.projectInfo.projDir,
+                                                             self.projectInfo.srcDir,
+                                                             self.projectInfo.projDirNDVI,
+                                                             self.projectInfo.srcDirNDVI)
+                else:
+                    print(self.projectInfo.cache_dir + ' MIDX already exists..')
+
+        # Load Load screen and enable viewer
+        self.tabViewer.buttons.comboBoxATab.setCurrentIndex(self.tabAskSensor.comboBoxNewTab.currentIndex())
+        import time
+        time.sleep(3)
+
+        self.tabs.setCurrentIndex(self.LOAD_TAB)
+        self.update()
+
+    def setAndRunSlam(self, image_dir, cache_dir=None, telemetry=None, plane=None, calibration=None,
+                      physic_box=None):
+        self.slam.setImageDirectory(image_dir = image_dir,  cache_dir= cache_dir, telemetry=telemetry, plane=plane, calibration=calibration, physic_box=physic_box)
+        retSlamSetup = self.slam_widget.run(self.slam)
+        retSlamRan = self.slam_widget.slam.run()
+        self.logTab.clear()
+        #self.setUpRClone()
+        #These run functions above should return values of success.. but they don't
+        return True, True
+
+    def createRGBNDVI_MIDX(self):
+        # This function assumes that slam has been run on teh RGB and NDVI directories, resulting in two MIDX files
+        # Now we combine these together in one MIDX file
+        self.projectInfo.cache_dir = os.path.join(self.projectInfo.projDir, 'VisusSlamFiles')
+        self.listOfMidxFiles = []
+        self.listOfMidxFiles.append(os.path.join(self.projectInfo.srcDir, 'VisusSlamFiles', 'visus.midx'))
+        self.listOfMidxFiles.append(os.path.join(self.projectInfo.srcDirNDVI, 'VisusSlamFiles','visus.midx'))
+        #self.saveDir = self.projectInfo.projDir
+        #    def createTimeSeries(self):
+        if len(self.listOfMidxFiles) > 1 and self.saveDir:
+
+            # create file
+            # visus.midx
+            dataset = ET.Element('dataset',
+                                 {'name': 'visus',
+                                  'typename': 'IdxMultipleDataset'
+                                  })
+
+            field = ET.SubElement(dataset, 'field',
+                                  {'name': 'voronoi',
+                                   })
+            code = ET.SubElement(field, 'code').text = 'output=voronoi()'
+
+            googlemidx = ET.SubElement(dataset, 'dataset',
+                                       {'name': 'google',
+                                        'typename': 'GoogleMapsDataset',
+                                        'tiles': 'http://mt1.google.com/vt/lyrs=s',
+                                        'physic_box': '0.0 1.0 0.0 1.0'})
+            i = 0
+            for midx in self.listOfMidxFiles:
+                i = i + 1
+                dir, namestr, ext = getNameFromMIDX(midx)
+                amidx = ET.SubElement(dataset, 'dataset',
+                                      {'name': namestr,
+                                       'url': midx,
+                                       })
+
+            # Add entry in load page
+            #self.projectInfo.projName = self.buttons.projNametextbox.text()
+
+            # make dir Name
+            if not os.path.exists(os.path.join(self.saveDir, self.projectInfo.projName)):
+                os.makedirs(os.path.join(self.saveDir, self.projectInfo.projName))
+            # make dir VisusSlamFiles
+            if not os.path.exists(os.path.join(self.saveDir, self.projectInfo.projName, 'VisusSlamFiles')):
+                os.makedirs(os.path.join(self.saveDir, self.projectInfo.projName, 'VisusSlamFiles'))
+
+            pretty_print_xml_given_root(ET.ElementTree(dataset).getroot(),os.path.join(self.saveDir, self.projectInfo.projName, 'VisusSlamFiles', 'visus.midx'))
+            # ET.ElementTree(dataset).write(
+            #     os.path.join(self.saveDir, self.projectInfo.projName, 'VisusSlamFiles', 'visus.midx'))
+
+            self.projectInfo.projDir = os.path.join(self.saveDir, self.projectInfo.projName)
+            # self.visoarUserLibraryData.createProject(self.projectInfo.projName,
+            #                                                 self.projectInfo.projDir,
+            #                                                 self.projectInfo.projDir,
+            #                                                 self.projectInfo.projDirNDVI,
+            #                                                 self.projectInfo.srcDirNDVI,
+            #
+            #                                                 )
+
+            # open analytics
+            self.goToAnalyticsTab()
+
+    def setSensor(self, st):
+        self.inputMode = st
+
+    def setDestName(self):
+        self.projectInfo.projDir = str(
+            QFileDialog.getExistingDirectory(self, "Select Directory containing Images"))
+        self.tabAskDest.destNametextbox.setText(dir)
+        self.tabAskDest.buttons.create_project.show()
+        self.update()
+
+        if self.DEBUG:
+            print('Images Added')
+
+    def checkNameOriginal(self, name):
+        return self.visoarUserLibraryData.isUniqueName(name)
+
+    def setProjName(self):
+        self.projectInfo.projName = self.tabAskName.projNametextbox.text()
+        checkName = self.checkNameOriginal(self.projectInfo.projName)
+
+        if  (not self.projectInfo.projName.strip() == "") and checkName:
+            self.tabAskName.buttons.nextBtn.show()
+            return True
+        else:
+            errorStr = 'Please provide a unique name for your project'
+            self.tabAskName.createErrorLabel.setText(errorStr)
+            return False
+        self.update()
+
+    def addImages(self):
+        if self.BATCH_MODE:
+            # if self.DEBUG:
+            print('DEBUG: will create Project')
+            self.dir_of_rgb_source = str(
+                QFileDialog.getExistingDirectory(self, "Select Directory containing Images"))
+            # self.projectInfo.projDir = self.projectInfo.srcDir
+            print(self.dir_of_rgb_source)
+            self.tabAskSource.curDir2.setText(self.dir_of_rgb_source)
+            self.tabAskSource.buttonAddImagesSource.setStyleSheet(WHITE_PUSH_BUTTON)
+            self.tabAskSource.buttonAddImagesSource.setText('Edit Directory')
+            self.tabAskSource.buttons.nextBtn.show()
+            self.update()
+        else:
+            # if self.DEBUG:
+            print('DEBUG: will create Project')
+            self.projectInfo.srcDir = str(
+                QFileDialog.getExistingDirectory(self, "Select Directory containing Images"))
+            #self.projectInfo.projDir = self.projectInfo.srcDir
+            print(self.projectInfo.srcDir)
+            self.tabAskSource.curDir2.setText(self.projectInfo.srcDir)
+            self.tabAskSource.buttonAddImagesSource.setStyleSheet(WHITE_PUSH_BUTTON)
+            self.tabAskSource.buttonAddImagesSource.setText('Edit Directory')
+            self.tabAskSource.buttons.nextBtn.show()
+            self.update()
+            # if ((not (self.parent.projectInfo.projDir.strip() == "")) and (not (self.parent.projectInfo.projName.strip() == ""))):
+            #     self.parent.tabs.setTabEnabled(2, True)
+            #     # self.tabs.setTabEnabled(3,True)
+            #     self.parent.tabs.setCurrentIndex(2)
+            #     if self.DEBUG:
+            #         print('DEBUG: will create Project')
+            #     #self.createProject()
+            # else:
+            errorStr = ''
+
+    # @pyqtSlot()
+    def onChange(self, i):  # changed!
+        if i == self.STITCHING_VIEW_TAB:
+            if not self.projectInfo.projDir:
+                print('Project Directory is null')
+                mb, ybtn, nbtn, abtn, cbtn = self.getLoadDataFirst(' ')
+                ret = mb.exec()
+                if mb.clickedButton() == abtn:
+                    print('press action')
+                    self.tabs.setCurrentIndex(self.LOAD_TAB)
+                elif mb.clickedButton() == ybtn:
+                    print('press yes')
+                    self.tabs.setCurrentIndex(self.NEW_STITCH_TAB)
+                elif mb.clickedButton() ==nbtn:
+                    print('press no')
+                    self.tabs.setCurrentIndex(self.NEW_TIME_SERIES_TAB)
+                else:
+                    print('press else')
+                    self.tabs.setCurrentIndex(self.START_TAB)
+            elif self.projectInfo.doesProjectHaveLayers( ):
+                print('Project has layers...')
+                mb, ybtn, nbtn,abtn,cbtn = self.getLoadDataFirst('Datasets with multiple MIDX can not be stitched.\n')
+
+                ret = mb.exec()
+                if mb.clickedButton() == abtn:
+                    print('press action')
+                    self.tabs.setCurrentIndex(self.LOAD_TAB)
+                elif mb.clickedButton() == ybtn:
+                    print('press yes')
+                    self.tabs.setCurrentIndex(self.NEW_STITCH_TAB)
+                elif mb.clickedButton() == nbtn:
+                    print('press no')
+                    self.tabs.setCurrentIndex(self.NEW_TIME_SERIES_TAB)
+                elif mb.clickedButton() == cbtn:
+                    print('press no')
+                    self.tabs.setCurrentIndex(self.START_TAB)
+                else:
+                    print('press else')
+                    self.tabs.setCurrentIndex(self.START_TAB)
+            else:
+                print('Switching to Stitching')
+                #load stitching tab
+                self.tabs.setCurrentIndex(self.STITCHING_VIEW_TAB)
+                if not self.USER_TAB_UI:
+                    self.startViSUSSLAM()
+        elif i == self.LOAD_TAB:
+            self.tabLoad.LoadFromFile()
+        else:
+
+            print('')
+
+    def getLoadDataFirst(self, plusStr):
+        mb = QMessageBox()
+        mb.setStyleSheet(LOOK_AND_FEEL)
+        mb.setWindowTitle("Please Load Data First")
+        mb.setText(plusStr+ "You Must load data first\n \tDo want to create a new data set, create a time series, or load an MIDX file?")
+        ybtn = mb.addButton('Stitch New', QMessageBox.ApplyRole)
+        nbtn = mb.addButton('Create Time Series', QMessageBox.RejectRole)
+        abtn = mb.addButton('Load MIDX', QMessageBox.NoRole)
+        cbtn = mb.addButton('Cancel', QMessageBox.YesRole)
+
+        # fixButtonsLookFeelGreen(ybtn)
+        # fixButtonsLookFeelGreen(nbtn)
+        # fixButtonsLookFeelGreen(abtn)
+        # fixButtonsLookFeelGreen(cbtn)
+        return mb, ybtn, nbtn,abtn,cbtn
+    # //////////////////////////////////////////////////////////////////////////////
+
+    def goToAnalyticsTab(self):
+        self.openfilenameLabel.setText("Viewing: " + self.projectInfo.projDir + "/" + self.projectInfo.projName)
+        self.addScriptActionCombobox(self.tabViewer.buttons.comboBoxATabScripts)
+        # self.visusGoogleWebAuth = VisusGoogleWebAutho()
+        self.tabViewer.buttons.comboBoxATab.setCurrentIndex(self.tabNewStitching.comboBoxNewTab.currentIndex())
+        print('---->Loading midx from: ' + self.projectInfo.projDir)
+        try:
+            ret = self.tabLoad.loadMIDX()#self.projectInfo.projDir, self.projectInfo.projName, self.projectInfo.srcDir)
+
+            self.changeViewAnalytics()
+            #self.tabs.setCurrentIndex(self.ANALYTICS_TAB)
+        except IOError as e:
+            print("I/O error({0}): {1}".format(e.errno, e.strerror))
+        except ValueError:
+            print("Could not convert data to an integer.")
+        except AttributeError as error:
+            print('AttributError: ' + error + sys.exc_info()[0])
+            raise
+        except:
+            print("Unexpected error:", sys.exc_info()[0])
+            raise
+        if self.DEBUG:
+            print('goToAnalyticsTab finished')
+
+    def printLog(self, text):
+        self.slam_widget.printLog(text)
+        if self.DEBUG:
+            print('printLog finished')
+
+    def mySetTabStyle(self):
+        self.tabs.setStyleSheet(TAB_LOOK)
+        if self.DEBUG:
+            print('mySetTabStyle finished')
+
+    def resetView(self):
+        db = self.viewer.getDataset()
+        if len(self.visoarLayerList) > 0:
+            for alayer in self.visoarLayerList:
+                #for all layers not google should do a union of all boxes
+                if alayer.name!= 'google' and db.getChild(alayer.name):
+                    db2 = self.viewer2.getDataset()
+                    # try:
+                    #     if db:
+                    #         db.setEnableAnnotations(False)
+                    #     if db2:
+                    #         db2.setEnableAnnotations(False)
+                    # except:
+                    #     print('Could not shut off annotations in ResetView')
+                    box = db.getChild(alayer.name).getDatasetBounds().toAxisAlignedBox()
+                    self.viewer.getGLCamera().guessPosition(box)
+                    self.viewer2.getGLCamera().guessPosition(box)
+                    return
+
+        elif  db.getChild("visus"):
+            db2 = self.viewer2.getDataset()
+            #Causes a crash
+            #db.setEnableAnnotations(False)
+            # if (db2):
+            #     db2.setEnableAnnotations(False)
+            box = db.getChild("visus").getDatasetBounds().toAxisAlignedBox()
+            self.viewer.getGLCamera().guessPosition(box)
+            self.viewer2.getGLCamera().guessPosition(box)
+        else:
+            self.viewer.guessGLCameraPosition()
+            self.viewer2.guessGLCameraPosition()
+
+    def oneView(self):
+        print('TBI')
+        #self.viewer_subwin.hide()
+        self.viewerW.hide()
+        self.update()
+        #self.viewer.setGLCamera(self.viewer2.getGLCamera())
+
+    def sidebySideView(self):
+        print('TBI')
+        #self.viewer_subwin.show()
+        self.viewerW.show()
+        self.update()
+        #self.viewer.setGLCamera(self.viewer2.getGLCamera())
+
+    def saveScreenshot(self, withDate=True):
+        if withDate:
+            now = datetime.now()
+            date_time = now.strftime("_%Y%m%d_%H%M%S")
+        else:
+            date_time = ''
+        path = os.path.join(self.projectInfo.cache_dir, 'ViSOARIDX')
+        if not os.path.exists(path):
+            os.makedirs(path)
+        # os.makedirs(path, exist_ok=True)
+        # path.parent.mkdir(parents=True, exist_ok=True)
+        #if withDate:
+        fileName = os.path.join(self.projectInfo.cache_dir, 'ViSOARIDX', self.projectInfo.projName + date_time + '.png')
+        #else :
+        #    fileName = os.path.join(self.projectInfo.cache_dir, "ViSOARIDX", "Thumbnail.png")
+
+        self.viewer2.takeSnapshot(True, fileName)
+        #if self.DEBUG:
+        print('saveScreenshot finished: '+fileName)
+        popUP('Snapshot Saved', 'Saved Snapshot to: \n' + fileName)
+
+    def mailScreenshot(self, withDate=True):
+        if withDate:
+            now = datetime.now()
+            date_time = now.strftime("_%Y%m%d_%H%M%S")
+        else:
+            date_time = ''
+
+        # self.cache_dir = self.projDir+'/VisusSlamFiles'
+        path = os.path.join(self.projectInfo.cache_dir, 'ViSOARIDX')
+        if not os.path.exists(path):
+            os.makedirs(path)
+        # os.makedirs(path, exist_ok=True)
+        # path.parent.mkdir(parents=True, exist_ok=True)
+        # self.viewer.takeSnapshot(True,  self.cache_dir+ '/'+self.projName+'IDX/'+self.projName+date_time+'.png')
+        self.viewer2.takeSnapshot(True, os.path.join(self.projectInfo.cache_dir, 'ViSOARIDX', self.projectInfo.projName + date_time + '.png'))
+
+        if self.DEBUG:
+            print('saveScreenshot finished')
+        # popUP( 'Snapshot Saved', 'Saved Snapshot to: \n' + self.cache_dir+ '/'+self.projName+'IDX/'+self.projName+date_time+'.png')
+        imgWPath = os.path.join(self.projectInfo.cache_dir, 'ViSOARIDX', self.projectInfo.projName + date_time + '.png')
+        print(imgWPath)
+        self.myVisoarImageMailer = VisoarImageMailer(imgWPath, self.projectInfo.projName, self)
+        self.myVisoarImageMailer.launch()
+
+    def saveToCloud(self, withDate=True):
+        self.setUpRClone()
+
+    def mailBug(self, withDate=True):
+        if withDate:
+            now = datetime.now()
+            date_time = now.strftime("_%Y%m%d_%H%M%S")
+        else:
+            date_time = ''
+
+        # self.cache_dir = self.projDir+'/VisusSlamFiles'
+        path = os.path.join(self.projectInfo.cache_dir, 'ViSOARIDX')
+        if not os.path.exists(path):
+            os.makedirs(path)
+        # os.makedirs(path, exist_ok=True)
+        # path.parent.mkdir(parents=True, exist_ok=True)
+        # self.viewer.takeSnapshot(True,  self.cache_dir+ '/'+self.projName+'IDX/'+self.projName+date_time+'.png')
+        self.viewer2.takeSnapshot(True, os.path.join(self.projectInfo.cache_dir, 'ViSOARIDX',
+                                                    self.projectInfo.projName + date_time + '.png'))
+
+        if self.DEBUG:
+            print('saveScreenshot finished')
+        # popUP( 'Snapshot Saved', 'Saved Snapshot to: \n' + self.cache_dir+ '/'+self.projName+'IDX/'+self.projName+date_time+'.png')
+        imgWPath = os.path.join(self.projectInfo.cache_dir, 'ViSOARIDX', self.projectInfo.projName + date_time + '.png')
+        print(imgWPath)
+        self.myVisoarImageMailer = VisoarImageMailer(imgWPath, self.projectInfo.projName, self, True)
+        self.myVisoarImageMailer.launch()
+
+    def convertMIDXtoIDXFile(self):
+
+        self.cache_dir = os.path.join(self.projectInfo.projDir, 'VisusSlamFiles')
+        path = os.path.join(self.cache_dir, 'ViSOARIDX')
+        pathAndName = os.path.join(path,self.projectInfo.projName)
+        if not os.path.exists(path):
+            os.makedirs(path)
+        buttonReply = QMessageBox.question(self, 'Saving', "It will take about 10 minutes to save out the idx file. Do you wish to continue?",
+                                           QMessageBox.Yes | QMessageBox.No, QMessageBox.No)
+
+        if self.isWINDOWS:
+            cmd = 'python -m OpenVisus midx-to-idx --midx ' + os.path.join(self.cache_dir, 'visus.midx') + ' --idx ' + os.path.join(self.cache_dir, 'ViSOARIDX', 'visus.idx')
+        else :
+            cmd = '/Users/amygooch/.pyenv/shims/python -m OpenVisus midx-to-idx --midx ' + os.path.join(self.cache_dir,
+                                                                  'visus.midx') + ' --idx ' + os.path.join(self.cache_dir, 'ViSOARIDX',  'visus.idx')
+        if self.isWINDOWS:
+            cmd2 = "cd {0} && C:\\tools\zip.exe -9 -r -X {1}.zip  visus  visus.idx  {2}.json ".format(path,
+                                                                                                      self.projectInfo.projName,
+                                                                                                      self.projectInfo.projName)
+        else:
+            cmd2 = "cd {0} && zip -9 -r -X {1}.zip  visus  visus.idx  {2}.json ".format(path, self.projectInfo.projName,self.projectInfo.projName)
+
+        if buttonReply == QMessageBox.Yes:
+            print(cmd)
+            # #./visus.command midx-to-idx /Users/amygooch/GIT/SCI/DATA/Weston/Front_60_12.9.19/VisusSlamFiles/visus.midx Front60_12_9_19.id
+            # os.system('python -m OpenVisus convert midx-to-idx '+ self.projDir + '/VisusSlamFiles/visus.midx '+ self.projDir+'.idx')
+            try:
+                os.system(cmd)
+                print('convertMIDXtoIDXFile finished')
+            except:
+                print('Failed to issue command:\n\t {0}'.format(cmd))
+            #print('Amy check this pathandName for binary')
+                                                                                       #
+
+            try:
+                os.system(cmd2)
+                print(cmd2)
+                print('ziped idx files finished')
+            except:
+                print('Failed to issue command:\n\t {0}'.format(cmd2))
+
+            popUP('Save IDX',
+                  'Saved IDX file for use on the server: \n' + os.path.join(self.cache_dir, 'ViSOARIDX',
+                                                                             'visus.idx'))
+            return os.path.join(self.cache_dir, 'ViSOARIDX',  'visus.idx')
+
+        #elif buttonReply == QMessageBox.No:
+            #Write cmd to File
+
+        else:
+            return ''
+
+    def setEnabledCombobxItem(self, cbox, itemName, enabled):
+        itemNumber = self.scriptNames.index(itemName)
+        cbox.model().item(itemNumber).setEnabled(enabled)
+
+    def inputModeChanged(self):
+        print(self.inputMode)
+
+        # self.buttons.show_threshold_TGI.setEnabled(True)
+        # self.buttons.show_threshold_TGI.setStyleSheet(GREEN_PUSH_BUTTON)
+        # self.buttons.show_threshold_NDVI.setEnabled(True)
+        # self.buttons.show_threshold_NDVI.setStyleSheet(GREEN_PUSH_BUTTON)
+        # self.buttons.show_count.setEnabled(True)
+        # self.buttons.show_count.setStyleSheet(GREEN_PUSH_BUTTON)
+        #
+        #
+        # if (self.inputMode == "R G B"):
+        # 	self.buttons.show_ndvi.setEnabled(False)
+        # 	self.buttons.show_ndvi.setStyleSheet(DISABLED_PUSH_BUTTON)
+        # 	self.buttons.show_tgi.setEnabled(True)
+        # 	self.buttons.show_tgi.setStyleSheet(GREEN_PUSH_BUTTON)
+        # 	self.buttons.show_rgb.setEnabled(True)
+        # 	self.buttons.show_rgb.setStyleSheet(GREEN_PUSH_BUTTON)
+        # if (self.inputMode == "R G NIR"):
+        # 	self.buttons.show_ndvi.setEnabled(True)
+        # 	self.buttons.show_ndvi.setStyleSheet(GREEN_PUSH_BUTTON)
+        # 	self.buttons.show_tgi.setEnabled(False)
+        # 	self.buttons.show_tgi.setStyleSheet(DISABLED_PUSH_BUTTON)
+        # 	self.buttons.show_rgb.setEnabled(True)
+        # 	self.buttons.show_rgb.setStyleSheet(GREEN_PUSH_BUTTON)
+        if self.DEBUG:
+            print('inputModeChanged finished')
+
+    # def addQuitButton(self ):
+    # 	quitButton=createPushButton("Quit",
+    # 			lambda: self.quitApp())
+    # 	#myWidget.addWidget(quitButton)
+    # 	#ic = QIcon('icons/quit.png')
+    # 	#quitButton.setIcon(ic)
+    # 	#self.fixButtonsLookFeel(quitButton)
+    # 	quitButton.setStyleSheet(WHITE_PUSH_BUTTON)
+    # 	return quitButton
+    #
+    # def quitApp(self):
+    # 	reply = QMessageBox.question(
+    # 		self, "Message",
+    # 		"Are you sure you want to quit? ",
+    # 		QMessageBox.Close | QMessageBox.Cancel,
+    # 		QMessageBox.Cancel)
+    #
+    # 	if reply == QMessageBox.Close:
+    # 		#app.quit()
+    # 		self.close()
+    # 	else:
+    # 		pass
+
+    def keyPressEvent(self, event):
+        """Close application from escape key.
+
+        results in QMessageBox dialog from closeEvent, good but how/why?
+        """
+        if event.key() == Qt.Key_Escape:
+            self.close()
+
+    # If user changes the tab (from New to Load), then refresh to have new project
+    def onTabChange(self):
+        self.tabLoad.refreshLoadTab()
+        if self.DEBUG:
+            print('onTabChange finished')
+
+    def getDirectoryLocation(self):
+        self.projectInfo.projDir = str(QFileDialog.getExistingDirectory(self, "Select Directory"))
+        self.curDir2.setText(self.projectInfo.projDir)
+        if not self.projNametextbox.text():
+            tempName = os.path.basename(os.path.normpath(self.projectInfo.projDir))
+            self.projNametextbox.setText(tempName)
+        if self.DEBUG:
+            print('getDirectoryLocation finished')
+
+    def addScriptActionCombobox(self, cbox):
+
+        for item in self.scriptNames:
+            cbox.addItem(item)
+        cbox.setToolTip('Filter data')
+        cbox.setStyleSheet(MY_COMBOX)
+        cbox.currentIndexChanged.connect(partial(self.loadScript, cbox))
+
+    def loadScript(self, cbox):
+        print('FUNCTION  Load Script...')
+        scriptName = cbox.currentText()
+        print(scriptName)
+        if scriptName == "Original":
+            print('\tShow Original')
+            self.tabViewer.showRGB()
+            # cbox.setText('output = input')
+            return
+        #self.app_dir = os.getcwd()
+
+        if self.tabViewer.buttons.comboBoxATab.currentText() == 'R NIR (Sentera NDVI)':
+            scriptName = 'NDVI_Sentera'
+        elif self.tabViewer.buttons.comboBoxATab.currentText() == 'RedEdge NIR (Sentera NDRE)':
+            scriptName = 'NDRE_Sentera'
+        else:
+            scriptName = cbox.currentText()
+        script = getTextFromScript(os.path.join(self.app_dir, 'scripts', scriptName + '.py'))
+        print('\tGot script content is: ')
+        print(script)
+        if script:
+            fieldname = "output=ArrayUtils.interleave(ArrayUtils.split(voronoi())[0:3])"
+            print("Running script ")
+
+            #self.viewer.setFieldName(fieldname)
+            #self.viewer.setScriptingCode(script)
+            self.viewer2.setFieldName(fieldname)
+            self.viewer2.setScriptingCode(script)
+
+            if self.DEBUG:
+                print('run script finished')
+
+    def onCameraChange12(self):
+        #self.cam1 = self.viewer.getGLCamera()
+        #self.cam2 = self.viewer2.getGLCamera()
+        self.onCameraChange( self.cam1, self.cam2)
+
+    def onCameraChange21(self):
+        #self.cam1 = self.viewer.getGLCamera()
+        #self.cam2 = self.viewer2.getGLCamera()
+        self.onCameraChange(  self.cam2, self.cam1)
+    # onCameraChange
+    def onCameraChange(self, cam1, cam2):
+        if self.LINK_CAMERAS:
+            if cam1 == None:
+                print('onCameraChange: error: cam 1 is none')
+                return
+            if cam2 == None:
+                print('onCameraChange: error: cam 2 is none')
+                return
+            # avoid rehentrant calls
+            if hasattr(self, "changing_camera") and self.changing_camera:
+                return
+
+            self.changing_camera = True
+
+            # 3d
+            if isinstance(cam1, GLLookAtCamera):
+                pos1, center1, vup1 = [cam1.getPos(), cam1.getCenter(), cam1.getVup()]
+                pos2, center2, vup2 = [cam2.getPos(), cam2.getCenter(), cam2.getVup()]
+                cam2.beginTransaction()
+                cam2.setLookAt(pos1, center1, vup1)
+                # todo... projection?
+                cam2.endTransaction()
+            # 3d
+            else:
+                pos1, cen1, vup1, proj1 = cam1.getPos(), cam1.getCenter(), cam1.getVup(), cam1.getOrthoParams()
+                pos2, cen2, vup2, proj2 = cam2.getPos(), cam2.getCenter(), cam2.getVup(), cam2.getOrthoParams()
+                # print("pos",pos1.toString(),"cen",cen1.toString(),"vup",vup1.toString(),"proj",proj1.toString())
+                # print("pos",pos2.toString(),"cen",cen2.toString(),"vup",vup2.toString(),"proj",proj2.toString())
+                cam2.beginTransaction()
+                cam2.setLookAt(pos1, cen1, vup1)
+                cam2.setOrthoParams(proj1)
+                cam2.endTransaction()
+
+            self.changing_camera = False
+    # destroy
+    def destroy(self):
+        self.viewer = None
+        self.viewer2 = None
+
+    def setUpCams(self):
+        self.cam1 = self.viewer.getGLCamera()
+        self.cam2 = self.viewer2.getGLCamera()
+        if isinstance(self.cam1, GLOrthoCamera): self.cam1.toggleDefaultSmooth()
+        if isinstance(self.cam2, GLOrthoCamera): self.cam2.toggleDefaultSmooth()
+
+    def openMIDX(self):
+        self.projectInfo.cache_dir = os.path.join(self.projectInfo.projDir, 'VisusSlamFiles')
+        if self.projectInfo.doesProjectHaveLayers( ) and self.USER_TAB_UI:
+            self.tabs.setTabEnabled(self.STITCHING_VIEW_TAB, False)
+        elif self.USER_TAB_UI:
+            self.tabs.setTabEnabled(self.STITCHING_VIEW_TAB, True)
+        self.openfilenameLabel.setText(self.projectInfo.cache_dir)
+        self.openfilenameLabelS.setText(self.projectInfo.cache_dir)
+        googlefile = os.path.join(self.projectInfo.cache_dir,  'google.midx')
+        self.midxfilename = os.path.join(self.projectInfo.cache_dir, 'visus.midx')
+        if self.SHOW_GOGGLE_MAP and os.path.exists(googlefile):
+            self.midxfilename = os.path.join(self.projectInfo.cache_dir,   'google.midx')
+            self.turnOnShowGoogleMap()
+        else:
+            self.midxfilename = os.path.join(self.projectInfo.cache_dir, 'visus.midx')
+            self.shutOffSHowGoogleMap()
+
+        if self.projectInfo.projDirNDVI and (self.projectInfo.projDirNDVI != "" or self.tabAskSensor.comboBoxNewTab.currentText() == 'Agrocam'):
+            if self.SHOW_GOGGLE_MAP and os.path.exists(googlefile):
+                rgbfilename = os.path.join(self.projectInfo.projDir, 'VisusSlamFiles','google.midx')
+                ndvifilename = os.path.join(self.projectInfo.projDirNDVI, 'VisusSlamFiles','google.midx')
+            else:
+                rgbfilename = os.path.join(self.projectInfo.projDir, 'VisusSlamFiles', 'visus.midx')
+                ndvifilename = os.path.join(self.projectInfo.projDirNDVI, 'VisusSlamFiles', 'visus.midx')
+
+            ret1 = self.viewer.open(rgbfilename)
+            ret2 = self.viewer2.open(ndvifilename)
+        else:
+            ret1 = self.viewer.open(self.midxfilename)
+            ret2 = self.viewer2.open(self.midxfilename)
+        self.setUpCams()
+        self.resetView()
+        return ret1, ret2
+
+    def shutOffSHowGoogleMap(self):
+        self.SHOW_GOGGLE_MAP = False
+        print('AMy, may have to fix this toggle')
+        #self.tabViewer.buttons.toggleGoogleMapBtn.setIcon(QIcon('icons/GoogleMapGray.png'))
+        #self.tabViewer.buttons.toggleGoogleMapBtn.setChecked(False)
+        self.update()
+
+    def turnOnShowGoogleMap(self):
+        self.SHOW_GOGGLE_MAP = True
+        print('AMy, may have to fix this toggle')
+        #self.tabViewer.buttons.toggleGoogleMapBtn.setChecked(True)
+        #self.tabViewer.buttons.toggleGoogleMapBtn.setIcon(QIcon('icons/GoogleMapGreen.png'))
+        self.update()
+
+    # def doesProjectHaveLayers(self, projDir):
+    #     #ignoring google, does this project have layers
+    #     if  not os.path.exists(os.path.join(projDir, 'VisusSlamFiles', 'visus.midx')):
+    #         #popUP('File not found', 'Could not find file: \n' + os.path.join(os.path.join(projDir, 'VisusSlamFiles', 'visus.midx')+ '\nThis error is due to errors in the userFileHistory.xml not matching the content on disk.'))
+    #         #This error is due to errors in the userhistory not matching the content on disk
+    #         return False
+    #     tree = ET.parse(os.path.join(projDir, 'VisusSlamFiles', 'visus.midx'))
+    #     wrapperdataset = tree.getroot()
+    #     count = 0
+    #     for visusfile in wrapperdataset.iterfind('dataset'):
+    #         if visusfile.attrib['name'] == 'google':
+    #             print('found google')
+    #         else:
+    #             count = count + 1
+    #     if count > 1:
+    #         return True
+    #     else:
+    #         return False
+
+   #      self.START_TAB = 0
+   #      self.NEW_STITCH_TAB = 1
+   #      self.NEW_TIME_SERIES_TAB = 2
+   #      self.LOAD_TAB = 3
+   #      self.STITCHING_VIEW_TAB = 4
+   #      self.ANALYTICS_TAB = 5
+
+    def changeViewHome(self):
+
+        self.tabAskDest.destNametextbox.setText('')
+        self.tabAskDest.createErrorLabel.setText('')
+        self.tabAskName.projNametextbox.setText('')
+        self.tabAskName.createErrorLabel.setText('')
+        self.tabAskSource.curDir2.setText('')
+        self.tabAskSource.buttonAddImagesSource.setText('Choose Directory')
+        self.tabAskSource.buttonAddImagesSource.setStyleSheet(GREEN_PUSH_BUTTON)
+        self.tabAskDest.destNewDir.setText('Choose Directory')
+        self.tabAskDest.destNewDir.setStyleSheet(GREEN_PUSH_BUTTON)
+        self.tabNewStitching.buttonAddImagesTab.setText('Choose Directory')
+        self.tabNewStitching.buttonAddImagesTab.setStyleSheet(GREEN_PUSH_BUTTON)
+
+        self.tabs.setCurrentIndex(self.START_TAB)
+        self.update()
+
+    def enableViewHome(self,enabledView = True):
+        if (self.USER_TAB_UI):
+            self.tabs.setTabEnabled(self.START_TAB, enabledView)
+
+    def changeViewNewStitch(self):
+        if (self.USER_TAB_UI):
+            self.tabs.setCurrentIndex(self.NEW_STITCH_TAB)
+        else:
+            self.tabs.setCurrentIndex(self.ASKSENSOR_TAB)
+
+    def enableViewNewStitch(self,enabledView = True):
+        if (self.USER_TAB_UI):
+            self.tabs.setTabEnabled(self.NEW_STITCH_TAB, enabledView)
+
+    def changeViewMoveDataFromCards(self):
+        if (self.USER_TAB_UI):
+            self.tabs.setCurrentIndex(self.MOVE_DATA_TAB)
+        else:
+            self.tabs.setCurrentIndex(self.MOVE_DATA_TAB)
+
+    def enableViewMoveDataFromCards(self,enabledView = True):
+        if (self.USER_TAB_UI):
+            self.tabs.setTabEnabled(self.MOVE_DATA_TAB, enabledView)
+
+    def changeViewBatchProcess(self):
+        self.BATCH_MODE = True
+        if (self.USER_TAB_UI):
+            self.tabs.setCurrentIndex(self.ASKSENSOR_TAB)
+        else:
+            self.tabs.setCurrentIndex(self.ASKSENSOR_TAB)
+
+    def enableViewBatchProcess(self,enabledView = True):
+        self.BATCH_MODE = True
+        if (self.USER_TAB_UI):
+            self.tabs.setTabEnabled(self.ASKSENSOR_TAB, enabledView)
+
+    def isViewNewStitch(self):
+        if (self.tabs.currentIndex() == self.NEW_STITCH_TAB):
+            return True
+        else:
+            return False
+
+    def enableViewNewTimeSeries(self,enabledView = True):
+        if (self.USER_TAB_UI):
+            self.tabs.setTabEnabled(self.NEW_TIME_SERIES_TAB, enabledView)
+    def changeViewNewTimeSeries(self):
+        self.tabs.setCurrentIndex(self.NEW_TIME_SERIES_TAB)
+
+    def enableViewLoad(self,enabledView = True):
+        if (self.USER_TAB_UI):
+            self.tabs.setTabEnabled(self.LOAD_TAB, enabledView)
+
+    def changeViewLoad(self):
+        self.tabs.setCurrentIndex(self.LOAD_TAB)
+
+    def enablequickNDVIView(self, enabledView=True):
+        if (self.USER_TAB_UI):
+            self.tabs.setTabEnabled(self.QUICK_NDVI_TAB, enabledView)
+
+    def changequickNDVIView(self):
+        self.tabs.setCurrentIndex(self.QUICK_NDVI_TAB)
+
+    def enableViewStitching(self,enabledView = True):
+        if (self.USER_TAB_UI):
+            self.tabs.setTabEnabled(self.STITCHING_VIEW_TAB, enabledView)
+
+    def changeViewStitching(self):
+        #self.USER_TAB_UI =
+        self.openfilenameLabelS.setText(os.path.join(self.projectInfo.projDir, self.projectInfo.projName))
+        self.tabStitcher.buttons.goToAnalytics.setStyleSheet(GREEN_PUSH_BUTTON)
+        self.tabStitcher.buttons.goToAnalytics.setEnabled(False)
+        self.tabs.setCurrentIndex(self.STITCHING_VIEW_TAB)
+       # self.startViSUSSLAM()
+    def enableViewAnalytics(self,enabledView = True):
+        if (self.USER_TAB_UI):
+            self.tabs.setTabEnabled(self.ANALYTICS_TAB, enabledView)
+
+    def changeViewAnalytics(self):
+        self.openfilenameLabel.setText(os.path.join(self.projectInfo.projDir, self.projectInfo.projName))
+        self.tabs.setCurrentIndex(self.ANALYTICS_TAB)
+
+    def goHome(self):
+        self.BATCH_MODE = False
+        self.tabAskDest.destNametextbox.setText('')
+        self.tabAskDest.createErrorLabel.setText('')
+        # self.tabAskName.projNametextbox.setText('')
+        # self.tabAskName.createErrorLabel.setText('')
+        self.tabAskSource.curDir2.setText('')
+        self.tabAskSource.buttonAddImagesSource.setText('Choose Directory')
+        self.tabAskSource.buttonAddImagesSource.setStyleSheet(GREEN_PUSH_BUTTON)
+        self.tabAskDest.destNewDir.setText('Choose Directory')
+        self.tabAskDest.destNewDir.setStyleSheet(GREEN_PUSH_BUTTON)
+        # self.tabNewStitching.buttonAddImagesTab.setText('Choose Directory')
+        # self.tabNewStitching.buttonAddImagesTab.setStyleSheet(GREEN_PUSH_BUTTON)
+
+        self.tabs.setCurrentIndex(self.START_TAB)
+        self.update()
+
+        #clear out strings:
+        self.projectInfo.reset()
+        self.viewer.clearAll()
+        self.viewer2.clearAll()
+        self.changeViewHome()
+        #self.tabs.setCurrentIndex(self.START_TAB)
+        # projectDir is where to save the files
+        # srcDir is the location of initial images
+
+    def startViSUSSLAM(self):
+        print("NYI")
+        print('Need to run visusslam with projDir and srcDir')
+
+        if not self.projectInfo.srcDir:
+            self.projectInfo.srcDir = self.projectInfo.projDir
+
+        #retSlamSetup, retSlamRan = self.setAndRunSlam(image_dir=self.projectInfo.srcDir, cache_dir=os.path.join(self.projectInfo.projDir, 'VisusSlamFiles'))
+        # self.slam.enable_svg = False
+        # self.slam.setImageDirectory(image_dir=self.projectInfo.srcDir, cache_dir=os.path.join(self.projectInfo.projDir, 'VisusSlamFiles'))
+        # # self.parent.onChange(self.parent.STITCHING_VIEW_TAB)
+        # except:
+        # self.parent.tabs.setCurrentIndex(self.parent.START_TAB)
+        #     self.parent.onChange(self.parent.START_TAB)
+        # self.showFullScreen()
+        # os.system('cd ~/GIT/ViSUS/SLAM/Giorgio_SLAM_Nov212019/OpenVisus')
+        # print('cd ~/GIT/ViSUS/SLAM/Giorgio_SLAM_Nov212019/OpenVisus; python -m Slam '+srcDir)
+        # os.system('python -m Slam '+srcDir)
+        if self.DEBUG:
+            print('startViSUSSLAM finished')
+
+        #import time
+        #time.sleep(3)
+        print('Amy Check this' )
+        self.tabStitcher.run()
+
+    def saveJSONFile(self):
+        import json
+        self.cache_dir = os.path.join(self.projectInfo.projDir, 'VisusSlamFiles')
+        self.jsonFile = os.path.join( self.projectInfo.cache_dir,'ViSOARIDX',self.projectInfo.projName+'.json')
+        print('Will write to : {0}'.format(self.jsonFile))
+        path = os.path.join(self.projectInfo.cache_dir, 'ViSOARIDX')
+        if not os.path.exists(path):
+            os.makedirs(path)
+
+        data = {
+            "owner": "dronepilot@visus.net",
+            "share": ["lance@cropsolutionsllc.com","dronepilot@visus.net","amy@visus.net"],
+            "projName": self.projectInfo.projName,
+            "name": self.projectInfo.projName,
+            "projDir":    self.projectInfo.projDir,
+            "srcDir": self.projectInfo.srcDir,
+            "projDirNDVI":    self.projectInfo.projDirNDVI,
+            "cacheDir" : self.projectInfo.cache_dir,
+            "createdAt": self.projectInfo.createdAt,
+            "updatedAt": self.projectInfo.updatedAt,
+            "idxLocalPath": os.path.join(self.cache_dir, "ViSOARIDX" ),
+            "idxFile":  self.projectInfo.projName ,
+        }
+
+
+        with open(self.jsonFile, 'w') as outfile:
+            json.dump(data, outfile)
+        print('Output json file to: {0}'.format(self.jsonFile))
+
+    def setUpRClone(self):
+        self.cache_dir = os.path.join(self.projectInfo.projDir, 'VisusSlamFiles')
+        idxpath = os.path.join(self.cache_dir, 'ViSOARIDX')
+        idxzip = os.path.join(self.cache_dir, 'ViSOARIDX',self.projectInfo.projName+'.zip')
+        jsonFile = os.path.join(self.cache_dir, 'ViSOARIDX',self.projectInfo.projName+'.json')
+        crontab = os.path.join(self.cache_dir, 'ViSOARIDX','addToRcloneCronTab.sh')
+        #self.projectInfo.projDir, self.projectInfo.projName
+        # print('Convert to idx: ' + projectDir + '/VisusSlamFiles/visus.midx')
+
+        #create json config file:
+        #owner (email address), list of users (email), name of dataset, creation date,
+        #later will need lat long (giorgio/Steve)
+        self.saveJSONFile()
+        idxfilepath = self.convertMIDXtoIDXFile()
+
+        #Set up rclone to copy idx and json file to server
+        file_object = open(crontab, 'a')
+        file_object.write('rclone copy --update --verbose --transfers 30 --checkers 8 --contimeout 60s --timeout 300s --retries 3 --low-level-retries 10 --stats 1s "'+ idxzip + '" "remote:/hdscratch1/ag-explorer/rsync"')
+        file_object.write('\n')
+        file_object.write('rclone copy --update --verbose --transfers 30 --checkers 8 --contimeout 60s --timeout 300s --retries 3 --low-level-retries 10 --stats 1s "' + jsonFile + '" "remote:/hdscratch1/ag-explorer/rsync"')
+        file_object.write('\n')
+        # Next copy over the json file
+        # what do you want
+        # rename file to visus.idx
+        # name.json
+        # Python code to John and Steve
+
+        file_object.write('\n')
+        file_object.close()
+        print('Wrote crontab to: {0}'.format(crontab))
+
+    def setAnnotations(self, value):
+        self.ANNOTATIONS_MODE = value
+        db2 = self.viewer2.getDataset()
+        db = self.viewer.getDataset()
+        try:
+            if db.getChild("visus"):
+                if self.ANNOTATIONS_MODE and db:
+                    db.setEnableAnnotation(True)
+                    if (db2):
+                        db2.setEnableAnnotation(True)
+                elif db:
+                    db.setEnableAnnotation(False)
+                    if (db2):
+                        db2.setEnableAnnotation(False)
+        except:
+            print("Could not toggle enable Annotations")
+        print('Amy fix annotations ...')
+        # db = self.viewer.getDataset()
+        # db.setEnableAnnotations(value)
+        # db = self.viewer2.getDataset()
+        # db.setEnableAnnotations(value)
+
+#
+# class ViSOARUIWidgetFull(ViSOARUIWidget):
+#     def __init__(self, parent):
+#         super(ViSOARUIWidget, self).__init__(parent)
+#         self.app_dir = os.getcwd()
+#
+#         self.USER_TAB_UI = False
+#
+#         self.START_TAB = 0
+#         self.NEW_STITCH_TAB = 1
+#         self.NEW_TIME_SERIES_TAB = 2
+#         self.LOAD_TAB = 3
+#         self.STITCHING_VIEW_TAB = 4
+#         self.ANALYTICS_TAB = 5
+#         self.ASKSENSOR_TAB = 6
+#         self.ASKSOURCE_TAB = 7
+#         self.ASKNAME_TAB = 8
+#         self.ASKDEST_TAB = 9
+#         self.ASKSOURCERGBNDVI_TAB = 10
+#         self.MOVE_DATA_TAB = 11
+#         self.BATCH_PROCESS_TAB = 12
+#
+#         self.copySourceBool = False
+#         self.SHOW_GOGGLE_MAP = False
+#         self.ANNOTATIONS_MODE = False
+#
+#         self.isWINDOWS = (sys.platform.startswith("win") or
+#                           (sys.platform == 'cli' and os.name == 'nt'))
+#
+#         self.inputMode = "R G B"
+#         self.projectInfo = VisoarProject()
+#
+#
+#         self.userFileHistory = os.path.join(os.getcwd(), 'userFileHistory.xml')
+#
+#         self.scriptNames = MASTER_SCRIPT_LIST
+#         self.LINK_CAMERAS = True
+#
+#         self.generate_bbox = False
+#         self.color_matching = False
+#         self.blending_exp = "output=voronoi()"
+#
+#         self.loadWidgetDict = {}
+#         self.loadLabelsWidgetDict = {}
+#
+#         if os.path.exists(self.userFileHistory):
+#             print('All app settings will be saved to: ' + self.userFileHistory)
+#         else:
+#             f = open(self.userFileHistory, "wt")
+#             today = datetime.now()
+#             todayFormated = today.strftime("%Y%m%d_%H%M%S")
+#             f.write('<data>\n' +
+#                     '\t<project>\n' +
+#                     '\t\t<projName>TestData</projName>\n' +
+#                     '\t\t<projDir>./data/TestData</projDir>\n' +
+#                     '\t\t<srcDir>./data/TestData</srcDir>\n' +
+#                     '\t\t<createdAt>' + todayFormated + '</createdAt>\n' +
+#                     '\t\t<updatedAt>' + todayFormated + '</updatedAt>\n' +
+#                     '\t</project>\n' +
+#                     '</data>\n')
+#             f.close()
+#         self.DEBUG = True
+#         self.ADD_VIEWER = True  # Flag for removing viewers for testing
+#
+#         self.openfilenameLabelS = QLabel()
+#         self.openfilenameLabelS.resize(480, 40)
+#         self.openfilenameLabelS.setStyleSheet(
+#             "min-height:30; min-width:180; padding:0px; background-color: #ffffff; color: rgb(0, 0, 0);  border: 0px")
+#
+#         self.openfilenameLabel = QLabel()
+#         self.openfilenameLabel.resize(480, 40)
+#         self.openfilenameLabel.setStyleSheet(
+#             "min-height:30; min-width:180; padding:0px; background-color: #ffffff; color: rgb(0, 0, 0);  border: 0px")
+#         self.openfilenameLabel.setTextInteractionFlags(Qt.TextSelectableByMouse)
+#         if self.ADD_VIEWER:
+#             self.viewerW = MyViewerWidget(self)
+#             self.viewerW2 = MyViewerWidget(self)
+#             self.viewer = self.viewerW.viewer  # MyViewer()
+#             self.viewer2 = self.viewerW2.viewer  # MyViewer()
+#
+#             # self.viewer.hide()
+#             self.viewer.setMinimal()
+#             self.viewer2.setMinimal()
+#
+#             self.cam1 = self.viewer.getGLCamera()
+#             self.cam2 = self.viewer2.getGLCamera()
+#
+#             # disable smoothing
+#             if isinstance(self.cam1, GLOrthoCamera): self.cam1.toggleDefaultSmooth()
+#             if isinstance(self.cam2, GLOrthoCamera): self.cam2.toggleDefaultSmooth()
+#
+#             self.viewer.on_camera_change = lambda: self.onCameraChange12()
+#             self.viewer2.on_camera_change = lambda: self.onCameraChange21()
+#             # self.viewer_subwin = sip.wrapinstance(FromCppQtWidget(self.viewer.c_ptr()), QtWidgets.QMainWindow)
+#             # self.viewer_subwin2 = sip.wrapinstance(FromCppQtWidget(self.viewer2.c_ptr()), QtWidgets.QMainWindow)
+#             self.viewer_subwin = self.viewerW.viewer_subwin
+#             self.viewer_subwin2 = self.viewerW2.viewer_subwin
+#
+#         else:
+#             self.viewer_subwin = QWidget(self)
+#
+#         self.pythonScriptingWindow = PythonScriptWindow(self)
+#         self.pythonScriptingWindow.resize(600, 640)
+#
+#         self.logo = QPushButton('', self)
+#         self.logo.setStyleSheet(NOBACKGROUND_PUSH_BUTTON)
+#         ##-- self.logo.setStyleSheet("QPushButton {border-style: outset; border-width: 0px;color:#ffffff}");
+#         self.logo.setIcon(QIcon(os.path.join(self.app_dir, 'icons', 'visoar_logo.png')))
+#         self.logo.setIconSize(QSize(480, 214))
+#
+#         self.logo.setText('')
+#         if self.ADD_VIEWER:
+#             self.slam_widget = Slam2DWidgetForVisoar(self)
+#             self.slam_widget.setStyleSheet(LOOK_AND_FEEL)
+#             self.slam_widget.progress_bar.bar.setStyleSheet(PROGRESSBAR_LOOK_AND_FEEL)
+#             self.slam_widget.progress_bar.bar.setMinimumWidth(300)
+#             self.slam = Slam2D()
+#             self.slam_widget.slam = self.slam
+#
+#         self.visoarUserLibraryData = VisoarUserLibraryData(self.userFileHistory)
+#
+#         self.layout = QVBoxLayout(self)
+#
+#         self.tabAskSensor = VisoarAskSensor(self)
+#         self.tabAskSource = VisoarAskSource(self)
+#         self.tabAskSourceRGBNDVI = VisoarAskSourceRGBNDVI(self)
+#         self.tabAskName = VisoarAskName(self)
+#         self.tabAskDest = VisoarAskDest(self)
+#
+#         self.tabStart = VisoarStartTabWidget(self)  # QWidget()
+#         self.tabNewStitching = VisoarNewTabWidget(self)  # QWidget()
+#         self.tabNewTimeSeries = VisoarNewTimeSeriesTabWidget(self)  # QWidget()
+#         self.tabLoad = VisoarLoadTabWidget(self)  # QWidget()
+#
+#         #self.tabBatchProcess = VisoarBatchProcessWidget(self)  # QWidget()
+#         self.tabMoveDataFromCards = VisoarMoveDataWidget(self)  # QWidget()
+#
+#         if self.ADD_VIEWER:
+#             self.tabStitcher = VisoarStitchTabWidget(self)  # QWidget()
+#             self.tabViewer = VisoarAnalyzeTabWidget(self)  # QWidget()
+#
+#         if self.USER_TAB_UI:
+#             # Initialize tab screen
+#             self.tabs = QTabWidget()
+#             self.tabs.resize(600, 600)
+#
+#             self.mySetTabStyle()
+#             self.tabs.addTab(self.tabStart, "ViSOAR")
+#             # homeicon = QIcon('icons/House.png')#, alignment=Qt.AlignCenter)
+#             # homeicon = QIcon('icons/VisoarEye80x80.png')#, alignment=Qt.AlignCenter)
+#             # self.tabs.setTabIcon(self.START_TAB, homeicon)
+#
+#             self.tabs.addTab(self.tabNewStitching, "Stitch A New Mosaic")
+#             # homeicon = QIcon('icons/puzzleT.png')#, alignment=Qt.AlignCenter)
+#             # self.tabs.setTabIcon(self.NEW_STITCH_TAB, homeicon)
+#
+#             self.tabs.setIconSize(QSize(100, 100))
+#
+#             self.tabs.addTab(self.tabNewTimeSeries, "Create Time Series")
+#
+#             self.tabs.addTab(self.tabLoad, "Load Project")
+#             if self.ADD_VIEWER:
+#                 self.tabs.addTab(self.tabStitcher, "Stitcher")
+#                 self.tabs.addTab(self.tabViewer, "Analytics")
+#             self.tabs.currentChanged.connect(self.onTabChange)  # changed!
+#
+#             # self.tabs.setTabEnabled(2,False)
+#             if (self.USER_TAB_UI):
+#                 self.tabs.setTabEnabled(self.ANALYTICS_TAB, False)
+#
+#             self.tabs.setCurrentIndex(self.START_TAB)
+#             self.tabs.currentChanged.connect(self.onChange)  # changed!
+#         else:
+#             self.leftlist = QListWidget()
+#             self.leftlist.insertItem(self.START_TAB, 'Start')
+#             self.leftlist.insertItem(self.NEW_STITCH_TAB, 'One Screen New')
+#             self.leftlist.insertItem(self.NEW_TIME_SERIES_TAB, 'Create Time Series')
+#             self.leftlist.insertItem(self.LOAD_TAB, 'Load Dataset')
+#             self.leftlist.insertItem(self.STITCHING_VIEW_TAB, 'Stich Moasic')
+#             self.leftlist.insertItem(self.ANALYTICS_TAB, 'Viewer')
+#             self.leftlist.insertItem(self.ASKSENSOR_TAB, 'Sensor')
+#             self.leftlist.insertItem(self.ASKSOURCE_TAB, 'Image Directory')
+#             self.leftlist.insertItem(self.ASKNAME_TAB, 'Project Name')
+#             self.leftlist.insertItem(self.ASKDEST_TAB, 'Save Directory')
+#             self.leftlist.insertItem(self.ASKSOURCERGBNDVI_TAB, 'RGB and NDVI Image Directory')
+#             self.leftlist.insertItem(self.MOVE_DATA_TAB, 'Move Data from Drone Cards')
+#             self.leftlist.currentRowChanged.connect(self.display)
+#
+#             # use stack
+#             self.tabs = QStackedWidget()
+#
+#             self.tabs.addWidget(self.tabStart)
+#             self.tabs.addWidget(self.tabNewStitching)
+#             self.tabs.addWidget(self.tabNewTimeSeries)
+#             self.tabs.addWidget(self.tabLoad)
+#             self.tabs.addWidget(self.tabStitcher)
+#             self.tabs.addWidget(self.tabViewer)
+#             self.tabs.addWidget(self.tabAskSensor)
+#             self.tabs.addWidget(self.tabAskSource)
+#             self.tabs.addWidget(self.tabAskName)
+#             self.tabs.addWidget(self.tabAskDest)
+#             self.tabs.addWidget(self.tabAskSourceRGBNDVI)
+#             self.tabs.addWidget(self.tabMoveDataFromCards)
+#
+#             self.tabs.setCurrentIndex(0)
+#
+#             # Add layout of tabs to self
+#         self.layout.addWidget(self.tabs)