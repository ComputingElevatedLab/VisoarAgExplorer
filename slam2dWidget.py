--- conflicted
+++ resolved
@@ -1,70 +1,68 @@
-import sys,os,platform,subprocess,glob,datetime
-import cv2
-import numpy
-import random
-import threading
-import time
-
-# this must appear before creating the qapp
-from PyQt5.QtWebEngineWidgets import QWebEngineView
-
-from OpenVisus                        import *
-from OpenVisus.gui                    import *
-
-
-
-from slampy.extract_keypoints import *
-from slampy.google_maps       import *
-from slampy.gps_utils         import *
-from slampy.find_matches      import *
-from slampy.gui_utils         import *
-from slampy.image_provider    import *
-from slampy.image_utils       import *
-from slampy.slam_2d       import *
-from slampy.slam_2d_gui       import *
-
-
-
-import xml.etree.ElementTree as ET
-from functools import partial
-
-
-
-
-from PyQt5.QtGui 					  import QFont
-from PyQt5.QtCore                     import QUrl, Qt, QSize, QDir, QRect
-from PyQt5.QtWidgets                  import QApplication, QHBoxLayout, QLineEdit,QLabel, QLineEdit, QTextEdit, QGridLayout
-from PyQt5.QtWidgets                  import QMainWindow, QPushButton, QVBoxLayout,QSplashScreen,QProxyStyle, QStyle, QAbstractButton
-from PyQt5.QtWidgets                  import QWidget
-from PyQt5.QtWebEngineWidgets         import QWebEngineView	
-from PyQt5.QtWidgets                  import QTableWidget,QTableWidgetItem
-
-
-#from analysis_scripts			import *
-from lookAndFeel  				import *
-
-
-# //////////////////////////////////////////////////////////////////////////////
-class Slam2DWidgetForVisoar(Slam2DWidget):
-	# constructor
-	def __init__(self): 
-		super(Slam2DWidget, self).__init__()
-
-		self.zoom_on_dataset = False
-		self.show_annotations = False
-		self.show_progress_bar = True
-		self.add_run_button = False
-		self.viewer_open_filename = "visus.midx"
-<<<<<<< HEAD
-		self.createGui()
- 
-=======
-		self.redirect_log = GuiRedirectLog()
-		self.redirect_log.setCallback(self.printLog)
-
-		self.createGui()
-		self.setStyleSheet(LOOK_AND_FEEL)
-		self.progress_bar.bar.setStyleSheet(PROGRESSBAR_LOOK_AND_FEEL)
-		self.progress_bar.bar.setMinimumWidth(300)
-
->>>>>>> 4e61c0eb
+import sys,os,platform,subprocess,glob,datetime
+import cv2
+import numpy
+import random
+import threading
+import time
+
+# this must appear before creating the qapp
+from PyQt5.QtWebEngineWidgets import QWebEngineView
+
+from OpenVisus                        import *
+from OpenVisus.gui                    import *
+
+
+
+from slampy.extract_keypoints import *
+from slampy.google_maps       import *
+from slampy.gps_utils         import *
+from slampy.find_matches      import *
+from slampy.gui_utils         import *
+from slampy.image_provider    import *
+from slampy.image_utils       import *
+from slampy.slam_2d       import *
+from slampy.slam_2d_gui       import *
+
+
+
+import xml.etree.ElementTree as ET
+from functools import partial
+
+
+
+
+from PyQt5.QtGui 					  import QFont
+from PyQt5.QtCore                     import QUrl, Qt, QSize, QDir, QRect
+from PyQt5.QtWidgets                  import QApplication, QHBoxLayout, QLineEdit,QLabel, QLineEdit, QTextEdit, QGridLayout
+from PyQt5.QtWidgets                  import QMainWindow, QPushButton, QVBoxLayout,QSplashScreen,QProxyStyle, QStyle, QAbstractButton
+from PyQt5.QtWidgets                  import QWidget
+from PyQt5.QtWebEngineWidgets         import QWebEngineView	
+from PyQt5.QtWidgets                  import QTableWidget,QTableWidgetItem
+
+
+#from analysis_scripts			import *
+from lookAndFeel  				import *
+
+
+# //////////////////////////////////////////////////////////////////////////////
+class Slam2DWidgetForVisoar(Slam2DWidget):
+	# constructor
+	def __init__(self): 
+		super(Slam2DWidget, self).__init__()
+
+		self.zoom_on_dataset = False
+		self.show_annotations = False
+		self.show_progress_bar = True
+		self.add_run_button = False
+		self.viewer_open_filename = "visus.midx"
+		self.redirect_log = GuiRedirectLog()
+		self.redirect_log.setCallback(self.printLog)
+
+		self.createGui()
+		self.redirect_log = GuiRedirectLog()
+		self.redirect_log.setCallback(self.printLog)
+
+
+		self.setStyleSheet(LOOK_AND_FEEL)
+		self.progress_bar.bar.setStyleSheet(PROGRESSBAR_LOOK_AND_FEEL)
+		self.progress_bar.bar.setMinimumWidth(300)