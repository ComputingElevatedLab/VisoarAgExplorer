--- conflicted
+++ resolved
@@ -1,122 +1,115 @@
-import sys,os,platform,math
-
-# this is needed to find micasense module
-sys.path.append(os.path.dirname(os.path.abspath(__file__)))
-
-import micasense
-import micasense.utils 
-import micasense.metadata
-import micasense.plotutils
-import micasense.image 
-import micasense.imageutils
-import micasense.panel 
-import micasense.capture 
-import numpy as np
-
-from slampy.image_provider import *
-
-# /////////////////////////////////////////////////////////////////////////////////////////////////////
-# see https://github.com/micasense/imageprocessing/blob/master/Alignment.ipynb
-class ImageProviderRedEdge(ImageProvider):
-	
-	#  constructor (TODO: panel_calibration)
-	def __init__(self,panel_calibration=[0.67, 0.69, 0.68, 0.61, 0.67]):
-		super().__init__()
-		self.panel_calibration=panel_calibration
-		self.panel_irradiance=None
-		# self.yaw_offset=math.pi # in the sequence I have the yaw is respect to the south
-		self.yaw_offset=-(math.pi/2) # in the sequence I have the yaw is respect to the south
-	
-	# example: NIR_608.TIF  / RGB_608.TIF / Thermal_608.TIF returns 608
-	def getGroupId(self,filename):
-		filename=os.path.basename(filename)
-		v=os.path.splitext(filename)[0].split("_")
-		
-		if len(v)<2 or not v[-2].isdigit(): 
-			return ""
-
-		if not (int(v[1]) % self.skip_value == 0): 
-			return ""
-
-		# todo _6.tif  LWIR _6 which has a different resolution 
-		# we're resizing the thermal to match the other images properly now, 
-		# so we can include it 
-		# if (v[-1])=="6":
-		# 	return ""
-
-		return v[-2]
-	
-	# isPanel
-	@staticmethod
-	def isPanel(img):
-		panel = micasense.panel.Panel(micasense.image.Image(img.filenames[0]))
-		return panel.panel_detected()
-
-	# findPanels
-	def findPanels(self):
-
-		print("Finding panels...")
-		self.panels=[]
-
-		# find the first panel
-		while self.images and not self.isPanel(self.images[0]):
-			print("Dropping",self.images[0].filenames,"because I need a panel")
-			self.images.pop(0)
-
-		if not self.images:
-			raise Exception("cannot find the panel")
-
-		# skip all panels
-		while self.images and self.isPanel(self.images[0]):
-			print(self.images[0].filenames,"is panel")
-			self.panels.append(self.images[0])
-			self.images.pop(0)
-
-		# if not self.images:
-		# 	raise Exception("cannot find flight images")
-
-		# print(self.images[0].filenames,"is not panel, starting the flight")
-
-		# not I need to find a detected panel (it must be in self.panels)
-		for it in self.panels:
-			try:
-				panel = micasense.capture.Capture.from_filelist(it.filenames) 
-				self.panel_irradiance = panel.panel_irradiance(self.panel_calibration)	
-				print("panel_irradiance",self.panel_irradiance)
-				break
-			except:
-				pass
-
-	# generateMultiImage
-	def generateMultiImage(self, img):
-		capture = micasense.capture.Capture.from_filelist(img.filenames)
-<<<<<<< HEAD
-=======
-		capture_warp_matrices = capture.get_warp_matrices()
-		# note I'm ignoring distortions here
-		# capture.images[I].undistorted(capture.images[I].reflectance())
-
-		# really important- we need to perform these steps first.
-		# if we manipulate the image before we align it, the bands will 
-		# become misaligned and we'll get worse issues downstream
->>>>>>> 4fe3af73
-		multi = capture.reflectance(self.panel_irradiance)
-		multi = [single.astype('float32') for single in multi]
-		multi = self.alignImage(multi, capture_warp_matrices)
-
-		# now that our image is aligned, we can manipulate all the bands together
-		multi = self.mirrorY(multi)
-		multi = self.swapRedAndBlue(multi)
-		multi = self.undistortImage(multi)
-<<<<<<< HEAD
-		multi = self.alignImage(multi, capture)
-=======
-
->>>>>>> 4fe3af73
-
-		if len(multi) >= 5:
-			shape = (multi[0].shape[1], multi[0].shape[0])
-			for i in range(5, len(multi)):
-				multi[i] = cv2.resize(multi[i], shape)
-
-		return multi
+import sys,os,platform,math
+
+# this is needed to find micasense module
+sys.path.append(os.path.dirname(os.path.abspath(__file__)))
+
+import micasense
+import micasense.utils 
+import micasense.metadata
+import micasense.plotutils
+import micasense.image 
+import micasense.imageutils
+import micasense.panel 
+import micasense.capture 
+import numpy as np
+
+from slampy.image_provider import *
+
+# /////////////////////////////////////////////////////////////////////////////////////////////////////
+# see https://github.com/micasense/imageprocessing/blob/master/Alignment.ipynb
+class ImageProviderRedEdge(ImageProvider):
+	
+	#  constructor (TODO: panel_calibration)
+	def __init__(self):
+		super().__init__()
+		self.panel_calibration=None
+		self.panel_irradiance=None
+		# self.yaw_offset=math.pi # in the sequence I have the yaw is respect to the south
+		self.yaw_offset=-(math.pi/2) # in the sequence I have the yaw is respect to the south
+	
+	# example: NIR_608.TIF  / RGB_608.TIF / Thermal_608.TIF returns 608
+	def getGroupId(self,filename):
+		filename=os.path.basename(filename)
+		v=os.path.splitext(filename)[0].split("_")
+		
+		if len(v)<2 or not v[-2].isdigit(): 
+			return ""
+
+		if not (int(v[1]) % self.skip_value == 0): 
+			return ""
+
+		# todo _6.tif  LWIR _6 which has a different resolution 
+		# we're resizing the thermal to match the other images properly now, 
+		# so we can include it 
+		# if (v[-1])=="6":
+		# 	return ""
+
+		return v[-2]
+	
+	# isPanel
+	@staticmethod
+	def isPanel(img):
+		panel = micasense.panel.Panel(micasense.image.Image(img.filenames[0]))
+		return panel.panel_detected()
+
+	# findPanels
+	def findPanels(self):
+
+		print("Finding panels...")
+		self.panels=[]
+
+		# find the first panel
+		while self.images and not self.isPanel(self.images[0]):
+			print("Dropping",self.images[0].filenames,"because I need a panel")
+			self.images.pop(0)
+
+		if not self.images:
+			raise Exception("cannot find the panel")
+
+		# skip all panels
+		while self.images and self.isPanel(self.images[0]):
+			print(self.images[0].filenames,"is panel")
+			self.panels.append(self.images[0])
+			self.images.pop(0)
+
+		# if not self.images:
+		# 	raise Exception("cannot find flight images")
+
+		# print(self.images[0].filenames,"is not panel, starting the flight")
+
+		# not I need to find a detected panel (it must be in self.panels)
+		for it in self.panels:
+			try:
+				panel = micasense.capture.Capture.from_filelist(it.filenames)
+				self.panel_calibration = panel.panel_albedo()
+				self.panel_irradiance = panel.panel_irradiance(self.panel_calibration)	
+				print("panel_irradiance",self.panel_irradiance)
+				break
+			except:
+				pass
+
+	# generateMultiImage
+	def generateMultiImage(self, img):
+		capture = micasense.capture.Capture.from_filelist(img.filenames)
+		capture_warp_matrices = capture.get_warp_matrices()
+		# note I'm ignoring distortions here
+		# capture.images[I].undistorted(capture.images[I].reflectance())
+
+		# really important- we need to perform these steps first.
+		# if we manipulate the image before we align it, the bands will 
+		# become misaligned and we'll get worse issues downstream
+		multi = capture.reflectance(self.panel_irradiance)
+		multi = [single.astype('float32') for single in multi]
+		multi = self.alignImage(multi, capture_warp_matrices)
+
+		# now that our image is aligned, we can manipulate all the bands together
+		multi = self.mirrorY(multi)
+		multi = self.swapRedAndBlue(multi)
+		multi = self.undistortImage(multi)
+
+		if len(multi) >= 5:
+			shape = (multi[0].shape[1], multi[0].shape[0])
+			for i in range(5, len(multi)):
+				multi[i] = cv2.resize(multi[i], shape)
+
+		return multi